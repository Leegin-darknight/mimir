--- conflicted
+++ resolved
@@ -140,20 +140,16 @@
 		return s.next.Do(ctx, req)
 	}
 
-<<<<<<< HEAD
-	if stats.GetSplitQueries() <= 0 {
-=======
 	if mapperStats.GetSplitQueries() == 0 {
->>>>>>> 7d70e629
 		// the query cannot be split, so continue
 		level.Debug(spanLog).Log("msg", "input query resulted in a no operation, falling back to try executing without splitting")
-		if stats.GetNoOpSmallIntervalQuery() {
+		if mapperStats.GetNoOpSmallIntervalQuery() {
 			s.metrics.splittingSkipped.WithLabelValues(skippedReasonNoopSmallInterval).Inc()
 		}
-		if stats.GetNoOpSubquery() {
+		if mapperStats.GetNoOpSubquery() {
 			s.metrics.splittingSkipped.WithLabelValues(skippedReasonNoopSubquery).Inc()
 		}
-		if stats.GetNoOpNonSplittableQuery() {
+		if mapperStats.GetNoOpNonSplittableQuery() {
 			s.metrics.splittingSkipped.WithLabelValues(skippedReasonNoopNonSplittable).Inc()
 		}
 		return s.next.Do(ctx, req)
