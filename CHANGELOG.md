# Changelog

## 2.2.0-rc.0

### Grafana Mimir

<<<<<<< HEAD
* [CHANGE] Compactor: delete source and output blocks from local disk on compaction failed, to reduce likelihood that subsequent compactions fail because of no space left on disk. #2261
* [BUGFIX] Compactor: log the actual error on compaction failed. #2261

### Mixin

### Jsonnet

### Mimirtool

### Mimir Continuous Test

### Documentation


## 2.2.0-rc.0

### Grafana Mimir

* [CHANGE] Increased default configuration for `-server.grpc-max-recv-msg-size-bytes` and `-server.grpc-max-send-msg-size-bytes` from 4MB to 100MB. #1883
=======
* [CHANGE] Increased default configuration for `-server.grpc-max-recv-msg-size-bytes` and `-server.grpc-max-send-msg-size-bytes` from 4MB to 100MB. #1884
>>>>>>> 715f4008
* [CHANGE] Default values have changed for the following settings. This improves query performance for recent data (within 12h) by only reading from ingesters: #1909 #1921
    - `-blocks-storage.bucket-store.ignore-blocks-within` now defaults to `10h` (previously `0`)
    - `-querier.query-store-after` now defaults to `12h` (previously `0`)
* [CHANGE] Alertmanager: removed support for migrating local files from Cortex 1.8 or earlier. Related to original Cortex PR https://github.com/cortexproject/cortex/pull/3910. #2253
* [CHANGE] The following settings are now classified as advanced because the defaults should work for most users and tuning them requires in-depth knowledge of how the read path works: #1929
    - `-querier.query-ingesters-within`
    - `-querier.query-store-after`
* [CHANGE] Config flag category overrides can be set dynamically at runtime. #1934
* [CHANGE] Ingester: deprecated `-ingester.ring.join-after`. Mimir now behaves as this setting is always set to 0s. This configuration option will be removed in Mimir 2.4.0. #1965
* [CHANGE] Blocks uploaded by ingester no longer contain `__org_id__` label. Compactor now ignores this label and will compact blocks with and without this label together. `mimirconvert` tool will remove the label from blocks as "unknown" label. #1972
* [CHANGE] Querier: deprecated `-querier.shuffle-sharding-ingesters-lookback-period`, instead adding `-querier.shuffle-sharding-ingesters-enabled` to enable or disable shuffle sharding on the read path. The value of `-querier.query-ingesters-within` is now used internally for shuffle sharding lookback. #2110
* [CHANGE] Memberlist: `-memberlist.abort-if-join-fails` now defaults to false. Previously it defaulted to true. #2168
* [CHANGE] Ruler: `/api/v1/rules*` and `/prometheus/rules*` configuration endpoints are removed. Use `/prometheus/config/v1/rules*`. #2182
* [CHANGE] Ingester: `-ingester.exemplars-update-period` has been renamed to `-ingester.tsdb-config-update-period`. You can use it to update multiple, per-tenant TSDB configurations. #2187
* [FEATURE] Ingester: (Experimental) Add the ability to ingest out-of-order samples up to an allowed limit. If you enable this feature, it requires additional memory and disk space. This feature also enables a write-behind log, which might lead to longer ingester-start replays. When this feature is disabled, there is no overhead on memory, disk space, or startup times. #2187
  * `-ingester.out-of-order-time-window`, as duration string, allows you to set how back in time a sample can be. The default is `0s`, where `s` is seconds.
  * `cortex_ingester_tsdb_out_of_order_samples_appended_total` metric tracks the total number of out-of-order samples ingested by the ingester.
  * `cortex_discarded_samples_total` has a new label `reason="sample-too-old"`, when the `-ingester.out-of-order-time-window` flag is greater than zero. The label tracks the number of samples that were discarded for being too old; they were out of order, but beyond the time window allowed.
* [ENHANCEMENT] Distributor: Added limit to prevent tenants from sending excessive number of requests: #1843
  * The following CLI flags (and their respective YAML config options) have been added:
    * `-distributor.request-rate-limit`
    * `-distributor.request-burst-limit`
  * The following metric is exposed to tell how many requests have been rejected:
    * `cortex_discarded_requests_total`
* [ENHANCEMENT] Store-gateway: Add the experimental ability to run requests in a dedicated OS thread pool. This feature can be configured using `-store-gateway.thread-pool-size` and is disabled by default. Replaces the ability to run index header operations in a dedicated thread pool. #1660 #1812
* [ENHANCEMENT] Improved error messages to make them easier to understand; each now have a unique, global identifier that you can use to look up in the runbooks for more information. #1907 #1919 #1888 #1939 #1984 #2009 #2056 #2066 #2104 #2150 #2234
* [ENHANCEMENT] Memberlist KV: incoming messages are now processed on per-key goroutine. This may reduce loss of "maintanance" packets in busy memberlist installations, but use more CPU. New `memberlist_client_received_broadcasts_dropped_total` counter tracks number of dropped per-key messages. #1912
* [ENHANCEMENT] Blocks Storage, Alertmanager, Ruler: add support a prefix to the bucket store (`*_storage.storage_prefix`). This enables using the same bucket for the three components. #1686 #1951
* [ENHANCEMENT] Upgrade Docker base images to `alpine:3.16.0`. #2028
* [ENHANCEMENT] Store-gateway: Add experimental configuration option for the store-gateway to attempt to pre-populate the file system cache when memory-mapping index-header files. Enabled with `-blocks-storage.bucket-store.index-header.map-populate-enabled=true`. Note this flag only has an effect when running on Linux. #2019 #2054
* [ENHANCEMENT] Chunk Mapper: reduce memory usage of async chunk mapper. #2043
* [ENHANCEMENT] Ingester: reduce sleep time when reading WAL. #2098
* [ENHANCEMENT] Compactor: Run sanity check on blocks storage configuration at startup. #2144
* [ENHANCEMENT] Compactor: Add HTTP API for uploading TSDB blocks. Enabled with `-compactor.block-upload-enabled`. #1694 #2126
* [ENHANCEMENT] Ingester: Enable querying overlapping blocks by default. #2187
* [ENHANCEMENT] Distributor: Auto-forget unhealthy distributors after ten failed ring heartbeats. #2154
* [ENHANCEMENT] Distributor: Add new metric `cortex_distributor_forward_errors_total` for error codes resulting from forwarding requests. #2077
* [ENHANCEMENT] `/ready` endpoint now returns and logs detailed services information. #2055
* [ENHANCEMENT] Memcached client: Reduce number of connections required to fetch cached keys from memcached. #1920
* [ENHANCEMENT] Improved error message returned when `-querier.query-store-after` validation fails. #1914
* [BUGFIX] Fix regexp parsing panic for regexp label matchers with start/end quantifiers. #1883
* [BUGFIX] Ingester: fixed deceiving error log "failed to update cached shipped blocks after shipper initialisation", occurring for each new tenant in the ingester. #1893
* [BUGFIX] Ring: fix bug where instances may appear unhealthy in the hash ring web UI even though they are not. #1933
* [BUGFIX] API: gzip is now enforced when identity encoding is explicitly rejected. #1864
* [BUGFIX] Fix panic at startup when Mimir is running in monolithic mode and query sharding is enabled. #2036
* [BUGFIX] Ruler: report `cortex_ruler_queries_failed_total` metric for any remote query error except 4xx when remote operational mode is enabled. #2053 #2143
* [BUGFIX] Ingester: fix slow rollout when using `-ingester.ring.unregister-on-shutdown=false` with long `-ingester.ring.heartbeat-period`. #2085
* [BUGFIX] Ruler: add timeout for remote rule evaluation queries to prevent rule group evaluations getting stuck indefinitely. The duration is configurable with `-querier.timeout` (default `2m`). #2090 #2222
* [BUGFIX] Limits: Active series custom tracker configuration has been named back from `active_series_custom_trackers_config` to `active_series_custom_trackers`. For backwards compatibility both version is going to be supported for until Mimir v2.4. When both fields are specified, `active_series_custom_trackers_config` takes precedence over `active_series_custom_trackers`. #2101
* [BUGFIX] Ingester: fixed the order of labels applied when incrementing the `cortex_discarded_metadata_total` metric. #2096
* [BUGFIX] Ingester: fixed bug where retrieving metadata for a metric with multiple metadata entries would return multiple copies of a single metadata entry rather than all available entries. #2096
* [BUGFIX] Distributor: canceled requests are no longer accounted as internal errors. #2157
* [BUGFIX] Memberlist: Fix typo in memberlist admin UI. #2202
* [BUGFIX] Ruler: fixed typo in error message when ruler failed to decode a rule group. #2151
* [BUGFIX] Active series custom tracker configuration is now displayed properly on `/runtime_config` page. #2065

### Mixin

* [CHANGE] Split `mimir_queries` rules group into `mimir_queries` and `mimir_ingester_queries` to keep number of rules per group within the default per-tenant limit. #1885
* [CHANGE] Dashboards: Expose full image tag in "Mimir / Rollout progress" dashboard's "Pod per version panel." #1932
* [CHANGE] Dashboards: Disabled gateway panels by default, because most users don't have a gateway exposing the metrics expected by Mimir dashboards. You can re-enable it setting `gateway_enabled: true` in the mixin config and recompiling the mixin running `make build-mixin`. #1955
* [CHANGE] Alerts: adapt `MimirFrontendQueriesStuck` and `MimirSchedulerQueriesStuck` to consider ruler query path components. #1949
* [CHANGE] Alerts: Change `MimirRulerTooManyFailedQueries` severity to `critical`. #2165
* [ENHANCEMENT] Dashboards: Add config option `datasource_regex` to customise the regular expression used to select valid datasources for Mimir dashboards. #1802
* [ENHANCEMENT] Dashboards: Added "Mimir / Remote ruler reads" and "Mimir / Remote ruler reads resources" dashboards. #1911 #1937
* [ENHANCEMENT] Dashboards: Make networking panels work for pods created by the mimir-distributed helm chart. #1927
* [ENHANCEMENT] Alerts: Add `MimirStoreGatewayNoSyncedTenants` alert that fires when there is a store-gateway owning no tenants. #1882
* [ENHANCEMENT] Rules: Make `recording_rules_range_interval` configurable for cases where Mimir metrics are scraped less often that every 30 seconds. #2118
* [ENHANCEMENT] Added minimum Grafana version to mixin dashboards. #1943
* [BUGFIX] Fix `container_memory_usage_bytes:sum` recording rule. #1865
* [BUGFIX] Fix `MimirGossipMembersMismatch` alerts if Mimir alertmanager is activated. #1870
* [BUGFIX] Fix `MimirRulerMissedEvaluations` to show % of missed alerts as a value between 0 and 100 instead of 0 and 1. #1895
* [BUGFIX] Fix `MimirCompactorHasNotUploadedBlocks` alert false positive when Mimir is deployed in monolithic mode. #1902
* [BUGFIX] Fix `MimirGossipMembersMismatch` to make it less sensitive during rollouts and fire one alert per installation, not per job. #1926
* [BUGFIX] Do not trigger `MimirAllocatingTooMuchMemory` alerts if no container limits are supplied. #1905
* [BUGFIX] Dashboards: Remove empty "Chunks per query" panel from `Mimir / Queries` dashboard. #1928
* [BUGFIX] Dashboards: Use Grafana's `$__rate_interval` for rate queries in dashboards to support scrape intervals of >15s. #2011
* [BUGFIX] Alerts: Make each version of `MimirCompactorHasNotUploadedBlocks` distinct to avoid rule evaluation failures due to duplicate series being generated. #2197
* [BUGFIX] Fix `MimirGossipMembersMismatch` alert when using remote ruler evaluation. #2159

### Jsonnet

* [CHANGE] Remove use of `-querier.query-store-after`, `-querier.shuffle-sharding-ingesters-lookback-period`, `-blocks-storage.bucket-store.ignore-blocks-within`, and `-blocks-storage.tsdb.close-idle-tsdb-timeout` CLI flags since the values now match defaults. #1915 #1921
* [CHANGE] Change default value for `-blocks-storage.bucket-store.chunks-cache.memcached.timeout` to `450ms` to increase use of cached data. #2035
* [CHANGE] The `memberlist_ring_enabled` configuration now applies to Alertmanager. #2102 #2103 #2107
* [CHANGE] Default value for `memberlist_ring_enabled` is now true. It means that all hash rings use Memberlist as default KV store instead of Consul (previous default). #2161
* [CHANGE] Configure `-ingester.max-global-metadata-per-user` to correspond to 20% of the configured max number of series per tenant. #2250
* [CHANGE] Configure `-ingester.max-global-metadata-per-metric` to be 10. #2250
* [CHANGE] Change `_config.multi_zone_ingester_max_unavailable` to 25. #2251
* [FEATURE] Added querier autoscaling support. It requires [KEDA](https://keda.sh) installed in the Kubernetes cluster and query-scheduler enabled in the Mimir cluster. Querier autoscaler can be enabled and configure through the following options in the jsonnet config: #2013 #2023
  * `autoscaling_querier_enabled`: `true` to enable autoscaling.
  * `autoscaling_querier_min_replicas`: minimum number of querier replicas.
  * `autoscaling_querier_max_replicas`: maximum number of querier replicas.
  * `autoscaling_prometheus_url`: Prometheus base URL from which to scrape Mimir metrics (e.g. `http://prometheus.default:9090/prometheus`).
* [FEATURE] Jsonnet: Add support for ruler remote evaluation mode (`ruler_remote_evaluation_enabled`), which deploys and uses a dedicated query path for rule evaluation. This enables the benefits of the query-frontend for rule evaluation, such as query sharding. #2073
* [ENHANCEMENT] Added `compactor` service, that can be used to route requests directly to compactor (e.g. admin UI). #2063
* [ENHANCEMENT] Added a `consul_enabled` configuration option to provide the ability to disable consul. It is automatically set to false when `memberlist_ring_enabled` is true and `multikv_migration_enabled` (used for migration from Consul to memberlist) is not set. #2093 #2152
* [BUGFIX] Querier: Fix disabling shuffle sharding on the read path whilst keeping it enabled on write path. #2164

### Mimirtool

* [CHANGE] mimirtool rules: `--use-legacy-routes` now toggles between using `/prometheus/config/v1/rules` (default) and `/api/v1/rules` (legacy) endpoints. #2182
* [FEATURE] Added bearer token support for when Mimir is behind a gateway authenticating by bearer token. #2146
* [BUGFIX] mimirtool analyze: Fix dashboard JSON unmarshalling errors (#1840). #1973

### Mimir Continuous Test

* [ENHANCEMENT] Added the `-tests.smoke-test` flag to run the `mimir-continuous-test` suite once and immediately exit. #2047 #2094

### Documentation

* [ENHANCEMENT] Published Grafana Mimir runbooks as part of documentation. #1970
* [ENHANCEMENT] Improved ruler's "remote operational mode" documentation. #1906
* [ENHANCEMENT] Recommend fast disks for ingesters and store-gateways in production tips. #1903
* [ENHANCEMENT] Explain the runtime override of active series matchers. #1868
* [ENHANCEMENT] Clarify "Set rule group" API specification. #1869
* [ENHANCEMENT] Published Mimir jsonnet documentation. #2024
* [ENHANCEMENT] Documented required scrape interval for using alerting and recording rules from Mimir jsonnet. #2147
* [ENHANCEMENT] Runbooks: Mention memberlist as possible source of problems for various alerts. #2158
* [ENHANCEMENT] Added step-by-step article about migrating from Consul to Memberlist KV store using jsonnet without downtime. #2166
* [ENHANCEMENT] Documented `/memberlist` admin page. #2166
* [ENHANCEMENT] Documented how to configure Grafana Mimir's ruler with Jsonnet. #2127
* [ENHANCEMENT] Documented how to configure queriers’ autoscaling with Jsonnet. #2128
* [ENHANCEMENT] Updated mixin building instructions in "Installing Grafana Mimir dashboards and alerts" article. #2015 #2163
* [ENHANCEMENT] Fix location of "Monitoring Grafana Mimir" article in the documentation hierarchy. #2130
* [ENHANCEMENT] Runbook for `MimirRequestLatency` was expanded with more practical advice. #1967
* [BUGFIX] Fixed ruler configuration used in the getting started guide. #2052
* [BUGFIX] Fixed Mimir Alertmanager datasource in Grafana used by "Play with Grafana Mimir" tutorial. #2115
* [BUGFIX] Fixed typos in "Scaling out Grafana Mimir" article. #2170
* [BUGFIX] Added missing ring endpoint exposed by Ingesters. #1918

## 2.1.0

### Grafana Mimir

* [CHANGE] Compactor: No longer upload debug meta files to object storage. #1257
* [CHANGE] Default values have changed for the following settings: #1547
    - `-alertmanager.alertmanager-client.grpc-max-recv-msg-size` now defaults to 100 MiB (previously was not configurable and set to 16 MiB)
    - `-alertmanager.alertmanager-client.grpc-max-send-msg-size` now defaults to 100 MiB (previously was not configurable and set to 4 MiB)
    - `-alertmanager.max-recv-msg-size` now defaults to 100 MiB (previously was 16 MiB)
* [CHANGE] Ingester: Add `user` label to metrics `cortex_ingester_ingested_samples_total` and `cortex_ingester_ingested_samples_failures_total`. #1533
* [CHANGE] Ingester: Changed `-blocks-storage.tsdb.isolation-enabled` default from `true` to `false`. The config option has also been deprecated and will be removed in 2 minor version. #1655
* [CHANGE] Query-frontend: results cache keys are now versioned, this will cause cache to be re-filled when rolling out this version. #1631
* [CHANGE] Store-gateway: enabled attributes in-memory cache by default. New default configuration is `-blocks-storage.bucket-store.chunks-cache.attributes-in-memory-max-items=50000`. #1727
* [CHANGE] Compactor: Removed the metric `cortex_compactor_garbage_collected_blocks_total` since it duplicates `cortex_compactor_blocks_marked_for_deletion_total`. #1728
* [CHANGE] All: Logs that used the`org_id` label now use `user` label. #1634 #1758
* [CHANGE] Alertmanager: the following metrics are not exported for a given `user` and `integration` when the metric value is zero: #1783
  * `cortex_alertmanager_notifications_total`
  * `cortex_alertmanager_notifications_failed_total`
  * `cortex_alertmanager_notification_requests_total`
  * `cortex_alertmanager_notification_requests_failed_total`
  * `cortex_alertmanager_notification_rate_limited_total`
* [CHANGE] Removed the following metrics exposed by the Mimir hash rings: #1791
  * `cortex_member_ring_tokens_owned`
  * `cortex_member_ring_tokens_to_own`
  * `cortex_ring_tokens_owned`
  * `cortex_ring_member_ownership_percent`
* [CHANGE] Querier / Ruler: removed the following metrics tracking number of query requests send to each ingester. You can use `cortex_request_duration_seconds_count{route=~"/cortex.Ingester/(QueryStream|QueryExemplars)"}` instead. #1797
  * `cortex_distributor_ingester_queries_total`
  * `cortex_distributor_ingester_query_failures_total`
* [CHANGE] Distributor: removed the following metrics tracking the number of requests from a distributor to ingesters: #1799
  * `cortex_distributor_ingester_appends_total`
  * `cortex_distributor_ingester_append_failures_total`
* [CHANGE] Distributor / Ruler: deprecated `-distributor.extend-writes`. Now Mimir always behaves as if this setting was set to `false`, which we expect to be safe for every Mimir cluster setup. #1856
* [FEATURE] Querier: Added support for [streaming remote read](https://prometheus.io/blog/2019/10/10/remote-read-meets-streaming/). Should be noted that benefits of chunking the response are partial here, since in a typical `query-frontend` setup responses will be buffered until they've been completed. #1735
* [FEATURE] Ruler: Allow setting `evaluation_delay` for each rule group via rules group configuration file. #1474
* [FEATURE] Ruler: Added support for expression remote evaluation. #1536 #1818
  * The following CLI flags (and their respective YAML config options) have been added:
    * `-ruler.query-frontend.address`
    * `-ruler.query-frontend.grpc-client-config.grpc-max-recv-msg-size`
    * `-ruler.query-frontend.grpc-client-config.grpc-max-send-msg-size`
    * `-ruler.query-frontend.grpc-client-config.grpc-compression`
    * `-ruler.query-frontend.grpc-client-config.grpc-client-rate-limit`
    * `-ruler.query-frontend.grpc-client-config.grpc-client-rate-limit-burst`
    * `-ruler.query-frontend.grpc-client-config.backoff-on-ratelimits`
    * `-ruler.query-frontend.grpc-client-config.backoff-min-period`
    * `-ruler.query-frontend.grpc-client-config.backoff-max-period`
    * `-ruler.query-frontend.grpc-client-config.backoff-retries`
    * `-ruler.query-frontend.grpc-client-config.tls-enabled`
    * `-ruler.query-frontend.grpc-client-config.tls-ca-path`
    * `-ruler.query-frontend.grpc-client-config.tls-cert-path`
    * `-ruler.query-frontend.grpc-client-config.tls-key-path`
    * `-ruler.query-frontend.grpc-client-config.tls-server-name`
    * `-ruler.query-frontend.grpc-client-config.tls-insecure-skip-verify`
* [FEATURE] Distributor: Added the ability to forward specifics metrics to alternative remote_write API endpoints. #1052
* [FEATURE] Ingester: Active series custom trackers now supports runtime tenant-specific overrides. The configuration has been moved to limit config, the ingester config has been deprecated.  #1188
* [ENHANCEMENT] Alertmanager API: Concurrency limit for GET requests is now configurable using `-alertmanager.max-concurrent-get-requests-per-tenant`. #1547
* [ENHANCEMENT] Alertmanager: Added the ability to configure additional gRPC client settings for the Alertmanager distributor #1547
  - `-alertmanager.alertmanager-client.backoff-max-period`
  - `-alertmanager.alertmanager-client.backoff-min-period`
  - `-alertmanager.alertmanager-client.backoff-on-ratelimits`
  - `-alertmanager.alertmanager-client.backoff-retries`
  - `-alertmanager.alertmanager-client.grpc-client-rate-limit`
  - `-alertmanager.alertmanager-client.grpc-client-rate-limit-burst`
  - `-alertmanager.alertmanager-client.grpc-compression`
  - `-alertmanager.alertmanager-client.grpc-max-recv-msg-size`
  - `-alertmanager.alertmanager-client.grpc-max-send-msg-size`
* [ENHANCEMENT] Ruler: Add more detailed query information to ruler query stats logging. #1411
* [ENHANCEMENT] Admin: Admin API now has some styling. #1482 #1549 #1821 #1824
* [ENHANCEMENT] Alertmanager: added `insight=true` field to alertmanager dispatch logs. #1379
* [ENHANCEMENT] Store-gateway: Add the experimental ability to run index header operations in a dedicated thread pool. This feature can be configured using `-blocks-storage.bucket-store.index-header-thread-pool-size` and is disabled by default. #1660
* [ENHANCEMENT] Store-gateway: don't drop all blocks if instance finds itself as unhealthy or missing in the ring. #1806 #1823
* [ENHANCEMENT] Querier: wait until inflight queries are completed when shutting down queriers. #1756 #1767
* [BUGFIX] Query-frontend: do not shard queries with a subquery unless the subquery is inside a shardable aggregation function call. #1542
* [BUGFIX] Query-frontend: added `component=query-frontend` label to results cache memcached metrics to fix a panic when Mimir is running in single binary mode and results cache is enabled. #1704
* [BUGFIX] Mimir: services' status content-type is now correctly set to `text/html`. #1575
* [BUGFIX] Multikv: Fix panic when using using runtime config to set primary KV store used by `multi` KV. #1587
* [BUGFIX] Multikv: Fix watching for runtime config changes in `multi` KV store in ruler and querier. #1665
* [BUGFIX] Memcached: allow to use CNAME DNS records for the memcached backend addresses. #1654
* [BUGFIX] Querier: fixed temporary partial query results when shuffle sharding is enabled and hash ring backend storage is flushed / reset. #1829
* [BUGFIX] Alertmanager: prevent more file traversal cases related to template names. #1833
* [BUGFUX] Alertmanager: Allow usage with `-alertmanager-storage.backend=local`. Note that when using this storage type, the Alertmanager is not able persist state remotely, so it not recommended for production use. #1836
* [BUGFIX] Alertmanager: Do not validate alertmanager configuration if it's not running. #1835

### Mixin

* [CHANGE] Dashboards: Remove per-user series legends from Tenants dashboard. #1605
* [CHANGE] Dashboards: Show in-memory series and the per-user series limit on Tenants dashboard. #1613
* [CHANGE] Dashboards: Slow-queries dashboard now uses `user` label from logs instead of `org_id`. #1634
* [CHANGE] Dashboards: changed all Grafana dashboards UIDs to not conflict with Cortex ones, to let people install both while migrating from Cortex to Mimir: #1801 #1808
  * Alertmanager from `a76bee5913c97c918d9e56a3cc88cc28` to `b0d38d318bbddd80476246d4930f9e55`
  * Alertmanager Resources from `68b66aed90ccab448009089544a8d6c6` to `a6883fb22799ac74479c7db872451092`
  * Compactor from `9c408e1d55681ecb8a22c9fab46875cc` to `1b3443aea86db629e6efdb7d05c53823`
  * Compactor Resources from `df9added6f1f4332f95848cca48ebd99` to `09a5c49e9cdb2f2b24c6d184574a07fd`
  * Config from `61bb048ced9817b2d3e07677fb1c6290` to `5d9d0b4724c0f80d68467088ec61e003`
  * Object Store from `d5a3a4489d57c733b5677fb55370a723` to `e1324ee2a434f4158c00a9ee279d3292`
  * Overrides from `b5c95fee2e5e7c4b5930826ff6e89a12` to `1e2c358600ac53f09faea133f811b5bb`
  * Queries from `d9931b1054053c8b972d320774bb8f1d` to `b3abe8d5c040395cc36615cb4334c92d`
  * Reads from `8d6ba60eccc4b6eedfa329b24b1bd339` to `e327503188913dc38ad571c647eef643`
  * Reads Networking from `c0464f0d8bd026f776c9006b05910000` to `54b2a0a4748b3bd1aefa92ce5559a1c2`
  * Reads Resources from `2fd2cda9eea8d8af9fbc0a5960425120` to `cc86fd5aa9301c6528986572ad974db9`
  * Rollout Progress from `7544a3a62b1be6ffd919fc990ab8ba8f` to `7f0b5567d543a1698e695b530eb7f5de`
  * Ruler from `44d12bcb1f95661c6ab6bc946dfc3473` to `631e15d5d85afb2ca8e35d62984eeaa0`
  * Scaling from `88c041017b96856c9176e07cf557bdcf` to `64bbad83507b7289b514725658e10352`
  * Slow queries from `e6f3091e29d2636e3b8393447e925668` to `6089e1ce1e678788f46312a0a1e647e6`
  * Tenants from `35fa247ce651ba189debf33d7ae41611` to `35fa247ce651ba189debf33d7ae41611`
  * Top Tenants from `bc6e12d4fe540e4a1785b9d3ca0ffdd9` to `bc6e12d4fe540e4a1785b9d3ca0ffdd9`
  * Writes from `0156f6d15aa234d452a33a4f13c838e3` to `8280707b8f16e7b87b840fc1cc92d4c5`
  * Writes Networking from `681cd62b680b7154811fe73af55dcfd4` to `978c1cb452585c96697a238eaac7fe2d`
  * Writes Resources from `c0464f0d8bd026f776c9006b0591bb0b` to `bc9160e50b52e89e0e49c840fea3d379`
* [FEATURE] Alerts: added the following alerts on `mimir-continuous-test` tool: #1676
  - `MimirContinuousTestNotRunningOnWrites`
  - `MimirContinuousTestNotRunningOnReads`
  - `MimirContinuousTestFailed`
* [ENHANCEMENT] Added `per_cluster_label` support to allow to change the label name used to differentiate between Kubernetes clusters. #1651
* [ENHANCEMENT] Dashboards: Show QPS and latency of the Alertmanager Distributor. #1696
* [ENHANCEMENT] Playbooks: Add Alertmanager suggestions for `MimirRequestErrors` and `MimirRequestLatency` #1702
* [ENHANCEMENT] Dashboards: Allow custom datasources. #1749
* [ENHANCEMENT] Dashboards: Add config option `gateway_enabled` (defaults to `true`) to disable gateway panels from dashboards. #1761
* [ENHANCEMENT] Dashboards: Extend Top tenants dashboard with queries for tenants with highest sample rate, discard rate, and discard rate growth. #1842
* [ENHANCEMENT] Dashboards: Show ingestion rate limit and rule group limit on Tenants dashboard. #1845
* [ENHANCEMENT] Dashboards: Add "last successful run" panel to compactor dashboard. #1628
* [BUGFIX] Dashboards: Fix "Failed evaluation rate" panel on Tenants dashboard. #1629
* [BUGFIX] Honor the configured `per_instance_label` in all dashboards and alerts. #1697

### Jsonnet

* [FEATURE] Added support for `mimir-continuous-test`. To deploy `mimir-continuous-test` you can use the following configuration: #1675 #1850
  ```jsonnet
  _config+: {
    continuous_test_enabled: true,
    continuous_test_tenant_id: 'type-tenant-id',
    continuous_test_write_endpoint: 'http://type-write-path-hostname',
    continuous_test_read_endpoint: 'http://type-read-path-hostname/prometheus',
  },
  ```
* [ENHANCEMENT] Ingester anti-affinity can now be disabled by using `ingester_allow_multiple_replicas_on_same_node` configuration key. #1581
* [ENHANCEMENT] Added `node_selector` configuration option to select Kubernetes nodes where Mimir should run. #1596
* [ENHANCEMENT] Alertmanager: Added a `PodDisruptionBudget` of `withMaxUnavailable = 1`, to ensure we maintain quorum during rollouts. #1683
* [ENHANCEMENT] Store-gateway anti-affinity can now be enabled/disabled using `store_gateway_allow_multiple_replicas_on_same_node` configuration key. #1730
* [ENHANCEMENT] Added `store_gateway_zone_a_args`, `store_gateway_zone_b_args` and `store_gateway_zone_c_args` configuration options. #1807
* [BUGFIX] Pass primary and secondary multikv stores via CLI flags. Introduced new `multikv_switch_primary_secondary` config option to flip primary and secondary in runtime config.

### Mimirtool

* [BUGFIX] `config convert`: Retain Cortex defaults for `blocks_storage.backend`, `ruler_storage.backend`, `alertmanager_storage.backend`, `auth.type`, `activity_tracker.filepath`, `alertmanager.data_dir`, `blocks_storage.filesystem.dir`, `compactor.data_dir`, `ruler.rule_path`, `ruler_storage.filesystem.dir`, and `graphite.querier.schemas.backend`. #1626 #1762

### Tools

* [FEATURE] Added a `markblocks` tool that creates `no-compact` and `delete` marks for the blocks. #1551
* [FEATURE] Added `mimir-continuous-test` tool to continuously run smoke tests on live Mimir clusters. #1535 #1540 #1653 #1603 #1630 #1691 #1675 #1676 #1692 #1706 #1709 #1775 #1777 #1778 #1795
* [FEATURE] Added `mimir-rules-action` GitHub action, located at `operations/mimir-rules-action/`, used to lint, prepare, verify, diff, and sync rules to a Mimir cluster. #1723

## 2.0.0

### Grafana Mimir

_Changes since Cortex 1.10.0._

* [CHANGE] Remove chunks storage engine. #86 #119 #510 #545 #743 #744 #748 #753 #755 #757 #758 #759 #760 #762 #764 #789 #812 #813
  * The following CLI flags (and their respective YAML config options) have been removed:
    * `-store.engine`
    * `-schema-config-file`
    * `-ingester.checkpoint-duration`
    * `-ingester.checkpoint-enabled`
    * `-ingester.chunk-encoding`
    * `-ingester.chunk-age-jitter`
    * `-ingester.concurrent-flushes`
    * `-ingester.flush-on-shutdown-with-wal-enabled`
    * `-ingester.flush-op-timeout`
    * `-ingester.flush-period`
    * `-ingester.max-chunk-age`
    * `-ingester.max-chunk-idle`
    * `-ingester.max-series-per-query` (and `max_series_per_query` from runtime config)
    * `-ingester.max-stale-chunk-idle`
    * `-ingester.max-transfer-retries`
    * `-ingester.min-chunk-length`
    * `-ingester.recover-from-wal`
    * `-ingester.retain-period`
    * `-ingester.spread-flushes`
    * `-ingester.wal-dir`
    * `-ingester.wal-enabled`
    * `-querier.query-parallelism`
    * `-querier.second-store-engine`
    * `-querier.use-second-store-before-time`
    * `-flusher.wal-dir`
    * `-flusher.concurrent-flushes`
    * `-flusher.flush-op-timeout`
    * All `-table-manager.*` flags
    * All `-deletes.*` flags
    * All `-purger.*` flags
    * All `-metrics.*` flags
    * All `-dynamodb.*` flags
    * All `-s3.*` flags
    * All `-azure.*` flags
    * All `-bigtable.*` flags
    * All `-gcs.*` flags
    * All `-cassandra.*` flags
    * All `-boltdb.*` flags
    * All `-local.*` flags
    * All `-swift.*` flags
    * All `-store.*` flags except `-store.engine`, `-store.max-query-length`, `-store.max-labels-query-length`
    * All `-grpc-store.*` flags
  * The following API endpoints have been removed:
    * `/api/v1/chunks` and `/chunks`
  * The following metrics have been removed:
    * `cortex_ingester_flush_queue_length`
    * `cortex_ingester_queried_chunks`
    * `cortex_ingester_chunks_created_total`
    * `cortex_ingester_wal_replay_duration_seconds`
    * `cortex_ingester_wal_corruptions_total`
    * `cortex_ingester_sent_chunks`
    * `cortex_ingester_received_chunks`
    * `cortex_ingester_flush_series_in_progress`
    * `cortex_ingester_chunk_utilization`
    * `cortex_ingester_chunk_length`
    * `cortex_ingester_chunk_size_bytes`
    * `cortex_ingester_chunk_age_seconds`
    * `cortex_ingester_memory_chunks`
    * `cortex_ingester_flushing_enqueued_series_total`
    * `cortex_ingester_flushing_dequeued_series_total`
    * `cortex_ingester_dropped_chunks_total`
    * `cortex_oldest_unflushed_chunk_timestamp_seconds`
    * `prometheus_local_storage_chunk_ops_total`
    * `prometheus_local_storage_chunkdesc_ops_total`
    * `prometheus_local_storage_memory_chunkdescs`
* [CHANGE] Changed default storage backends from `s3` to `filesystem` #833
  This effects the following flags:
  * `-blocks-storage.backend` now defaults to `filesystem`
  * `-blocks-storage.filesystem.dir` now defaults to `blocks`
  * `-alertmanager-storage.backend` now defaults to `filesystem`
  * `-alertmanager-storage.filesystem.dir` now defaults to `alertmanager`
  * `-ruler-storage.backend` now defaults to `filesystem`
  * `-ruler-storage.filesystem.dir` now defaults to `ruler`
* [CHANGE] Renamed metric `cortex_experimental_features_in_use_total` as `cortex_experimental_features_used_total` and added `feature` label. #32 #658
* [CHANGE] Removed `log_messages_total` metric. #32
* [CHANGE] Some files and directories created by Mimir components on local disk now have stricter permissions, and are only readable by owner, but not group or others. #58
* [CHANGE] Memcached client DNS resolution switched from golang built-in to [`miekg/dns`](https://github.com/miekg/dns). #142
* [CHANGE] The metric `cortex_deprecated_flags_inuse_total` has been renamed to `deprecated_flags_inuse_total` as part of using grafana/dskit functionality. #185
* [CHANGE] API: The `-api.response-compression-enabled` flag has been removed, and GZIP response compression is always enabled except on `/api/v1/push` and `/push` endpoints. #880
* [CHANGE] Update Go version to 1.17.3. #480
* [CHANGE] The `status_code` label on gRPC client metrics has changed from '200' and '500' to '2xx', '5xx', '4xx', 'cancel' or 'error'. #537
* [CHANGE] Removed the deprecated `-<prefix>.fifocache.size` flag. #618
* [CHANGE] Enable index header lazy loading by default. #693
  * `-blocks-storage.bucket-store.index-header-lazy-loading-enabled` default from `false` to `true`
  * `-blocks-storage.bucket-store.index-header-lazy-loading-idle-timeout` default from `20m` to `1h`
* [CHANGE] Shuffle-sharding:
  * `-distributor.sharding-strategy` option has been removed, and shuffle sharding is enabled by default. Default shard size is set to 0, which disables shuffle sharding for the tenant (all ingesters will receive tenants's samples). #888
  * `-ruler.sharding-strategy` option has been removed from ruler. Ruler now uses shuffle-sharding by default, but respects `ruler_tenant_shard_size`, which defaults to 0 (ie. use all rulers for tenant). #889
  * `-store-gateway.sharding-strategy` option has been removed store-gateways. Store-gateway now uses shuffle-sharding by default, but respects `store_gateway_tenant_shard_size` for tenant, and this value defaults to 0. #891
* [CHANGE] Server: `-server.http-listen-port` (yaml: `server.http_listen_port`) now defaults to `8080` (previously `80`). #871
* [CHANGE] Changed the default value of `-blocks-storage.bucket-store.ignore-deletion-marks-delay` from 6h to 1h. #892
* [CHANGE] Changed default settings for memcached clients: #959 #1000
  * The default value for the following config options has changed from `10000` to `25000`:
    * `-blocks-storage.bucket-store.chunks-cache.memcached.max-async-buffer-size`
    * `-blocks-storage.bucket-store.index-cache.memcached.max-async-buffer-size`
    * `-blocks-storage.bucket-store.metadata-cache.memcached.max-async-buffer-size`
    * `-query-frontend.results-cache.memcached.max-async-buffer-size`
  * The default value for the following config options has changed from `0` (unlimited) to `100`:
    * `-blocks-storage.bucket-store.chunks-cache.memcached.max-get-multi-batch-size`
    * `-blocks-storage.bucket-store.index-cache.memcached.max-get-multi-batch-size`
    * `-blocks-storage.bucket-store.metadata-cache.memcached.max-get-multi-batch-size`
    * `-query-frontend.results-cache.memcached.max-get-multi-batch-size`
  * The default value for the following config options has changed from `16` to `100`:
    * `-blocks-storage.bucket-store.chunks-cache.memcached.max-idle-connections`
    * `-blocks-storage.bucket-store.index-cache.memcached.max-idle-connections`
    * `-blocks-storage.bucket-store.metadata-cache.memcached.max-idle-connections`
    * `-query-frontend.results-cache.memcached.max-idle-connections`
  * The default value for the following config options has changed from `100ms` to `200ms`:
    * `-blocks-storage.bucket-store.metadata-cache.memcached.timeout`
    * `-blocks-storage.bucket-store.index-cache.memcached.timeout`
    * `-blocks-storage.bucket-store.chunks-cache.memcached.timeout`
    * `-query-frontend.results-cache.memcached.timeout`
* [CHANGE] Changed the default value of `-blocks-storage.bucket-store.bucket-index.enabled` to `true`. The default configuration must now run the compactor in order to write the bucket index or else queries to long term storage will fail. #924
* [CHANGE] Option `-auth.enabled` has been renamed to `-auth.multitenancy-enabled`. #1130
* [CHANGE] Default tenant ID used with disabled auth (`-auth.multitenancy-enabled=false`) has changed from `fake` to `anonymous`. This tenant ID can now be changed with `-auth.no-auth-tenant` option. #1063
* [CHANGE] The default values for the following local directories have changed: #1072
  * `-alertmanager.storage.path` default value changed to `./data-alertmanager/`
  * `-compactor.data-dir` default value changed to `./data-compactor/`
  * `-ruler.rule-path` default value changed to `./data-ruler/`
* [CHANGE] The default value for gRPC max send message size has been changed from 16MB to 100MB. This affects the following parameters: #1152
  * `-query-frontend.grpc-client-config.grpc-max-send-msg-size`
  * `-ingester.client.grpc-max-send-msg-size`
  * `-querier.frontend-client.grpc-max-send-msg-size`
  * `-query-scheduler.grpc-client-config.grpc-max-send-msg-size`
  * `-ruler.client.grpc-max-send-msg-size`
* [CHANGE] Remove `-http.prefix` flag (and `http_prefix` config file option). #763
* [CHANGE] Remove legacy endpoints. Please use their alternatives listed below. As part of the removal process we are
  introducing two new sets of endpoints for the ruler configuration API: `<prometheus-http-prefix>/rules` and
  `<prometheus-http-prefix>/config/v1/rules/**`. We are also deprecating `<prometheus-http-prefix>/rules` and `/api/v1/rules`;
  and will remove them in Mimir 2.2.0. #763 #1222
  * Query endpoints

    | Legacy                                                  | Alternative                                                |
    | ------------------------------------------------------- | ---------------------------------------------------------- |
    | `/<legacy-http-prefix>/api/v1/query`                    | `<prometheus-http-prefix>/api/v1/query`                    |
    | `/<legacy-http-prefix>/api/v1/query_range`              | `<prometheus-http-prefix>/api/v1/query_range`              |
    | `/<legacy-http-prefix>/api/v1/query_exemplars`          | `<prometheus-http-prefix>/api/v1/query_exemplars`          |
    | `/<legacy-http-prefix>/api/v1/series`                   | `<prometheus-http-prefix>/api/v1/series`                   |
    | `/<legacy-http-prefix>/api/v1/labels`                   | `<prometheus-http-prefix>/api/v1/labels`                   |
    | `/<legacy-http-prefix>/api/v1/label/{name}/values`      | `<prometheus-http-prefix>/api/v1/label/{name}/values`      |
    | `/<legacy-http-prefix>/api/v1/metadata`                 | `<prometheus-http-prefix>/api/v1/metadata`                 |
    | `/<legacy-http-prefix>/api/v1/read`                     | `<prometheus-http-prefix>/api/v1/read`                     |
    | `/<legacy-http-prefix>/api/v1/cardinality/label_names`  | `<prometheus-http-prefix>/api/v1/cardinality/label_names`  |
    | `/<legacy-http-prefix>/api/v1/cardinality/label_values` | `<prometheus-http-prefix>/api/v1/cardinality/label_values` |
    | `/api/prom/user_stats`                                  | `/api/v1/user_stats`                                       |

  * Distributor endpoints

    | Legacy endpoint               | Alternative                   |
    | ----------------------------- | ----------------------------- |
    | `/<legacy-http-prefix>/push`  | `/api/v1/push`                |
    | `/all_user_stats`             | `/distributor/all_user_stats` |
    | `/ha-tracker`                 | `/distributor/ha_tracker`     |

  * Ingester endpoints

    | Legacy          | Alternative           |
    | --------------- | --------------------- |
    | `/ring`         | `/ingester/ring`      |
    | `/shutdown`     | `/ingester/shutdown`  |
    | `/flush`        | `/ingester/flush`     |
    | `/push`         | `/ingester/push`      |

  * Ruler endpoints

    | Legacy                                                | Alternative                                         | Alternative #2 (not available before Mimir 2.0.0)                    |
    | ----------------------------------------------------- | --------------------------------------------------- | ------------------------------------------------------------------- |
    | `/<legacy-http-prefix>/api/v1/rules`                  | `<prometheus-http-prefix>/api/v1/rules`             |                                                                     |
    | `/<legacy-http-prefix>/api/v1/alerts`                 | `<prometheus-http-prefix>/api/v1/alerts`            |                                                                     |
    | `/<legacy-http-prefix>/rules`                         | `/api/v1/rules` (see below)                         |  `<prometheus-http-prefix>/config/v1/rules`                         |
    | `/<legacy-http-prefix>/rules/{namespace}`             | `/api/v1/rules/{namespace}` (see below)             |  `<prometheus-http-prefix>/config/v1/rules/{namespace}`             |
    | `/<legacy-http-prefix>/rules/{namespace}/{groupName}` | `/api/v1/rules/{namespace}/{groupName}` (see below) |  `<prometheus-http-prefix>/config/v1/rules/{namespace}/{groupName}` |
    | `/<legacy-http-prefix>/rules/{namespace}`             | `/api/v1/rules/{namespace}` (see below)             |  `<prometheus-http-prefix>/config/v1/rules/{namespace}`             |
    | `/<legacy-http-prefix>/rules/{namespace}/{groupName}` | `/api/v1/rules/{namespace}/{groupName}` (see below) |  `<prometheus-http-prefix>/config/v1/rules/{namespace}/{groupName}` |
    | `/<legacy-http-prefix>/rules/{namespace}`             | `/api/v1/rules/{namespace}` (see below)             |  `<prometheus-http-prefix>/config/v1/rules/{namespace}`             |
    | `/ruler_ring`                                         | `/ruler/ring`                                       |                                                                     |

    > __Note:__ The `/api/v1/rules/**` endpoints are considered deprecated with Mimir 2.0.0 and will be removed
    in Mimir 2.2.0. After upgrading to 2.0.0 we recommend switching uses to the equivalent
    `/<prometheus-http-prefix>/config/v1/**` endpoints that Mimir 2.0.0 introduces.

  * Alertmanager endpoints

    | Legacy                      | Alternative                        |
    | --------------------------- | ---------------------------------- |
    | `/<legacy-http-prefix>`     | `/alertmanager`                    |
    | `/status`                   | `/multitenant_alertmanager/status` |

* [CHANGE] Ingester: changed `-ingester.stream-chunks-when-using-blocks` default value from `false` to `true`. #717
* [CHANGE] Ingester: default `-ingester.ring.min-ready-duration` reduced from 1m to 15s. #126
* [CHANGE] Ingester: `-ingester.ring.min-ready-duration` now start counting the delay after the ring's health checks have passed instead of when the ring client was started. #126
* [CHANGE] Ingester: allow experimental ingester max-exemplars setting to be changed dynamically #144
  * CLI flag `-blocks-storage.tsdb.max-exemplars` is renamed to `-ingester.max-global-exemplars-per-user`.
  * YAML `max_exemplars` is moved from `tsdb` to `overrides` and renamed to `max_global_exemplars_per_user`.
* [CHANGE] Ingester: active series metrics `cortex_ingester_active_series` and `cortex_ingester_active_series_custom_tracker` are now removed when their value is zero. #672 #690
* [CHANGE] Ingester: changed default value of `-blocks-storage.tsdb.retention-period` from `6h` to `24h`. #966
* [CHANGE] Ingester: changed default value of `-blocks-storage.tsdb.close-idle-tsdb-timeout` from `0` to `13h`. #967
* [CHANGE] Ingester: changed default value of `-ingester.ring.final-sleep` from `30s` to `0s`. #981
* [CHANGE] Ingester: the following low level settings have been removed: #1153
  * `-ingester-client.expected-labels`
  * `-ingester-client.expected-samples-per-series`
  * `-ingester-client.expected-timeseries`
* [CHANGE] Ingester: following command line options related to ingester ring were renamed: #1155
  * `-consul.*` changed to `-ingester.ring.consul.*`
  * `-etcd.*` changed to `-ingester.ring.etcd.*`
  * `-multi.*` changed to `-ingester.ring.multi.*`
  * `-distributor.excluded-zones` changed to `-ingester.ring.excluded-zones`
  * `-distributor.replication-factor` changed to `-ingester.ring.replication-factor`
  * `-distributor.zone-awareness-enabled` changed to `-ingester.ring.zone-awareness-enabled`
  * `-ingester.availability-zone` changed to `-ingester.ring.instance-availability-zone`
  * `-ingester.final-sleep` changed to `-ingester.ring.final-sleep`
  * `-ingester.heartbeat-period` changed to `-ingester.ring.heartbeat-period`
  * `-ingester.join-after` changed to `-ingester.ring.join-after`
  * `-ingester.lifecycler.ID` changed to `-ingester.ring.instance-id`
  * `-ingester.lifecycler.addr` changed to `-ingester.ring.instance-addr`
  * `-ingester.lifecycler.interface` changed to `-ingester.ring.instance-interface-names`
  * `-ingester.lifecycler.port` changed to `-ingester.ring.instance-port`
  * `-ingester.min-ready-duration` changed to `-ingester.ring.min-ready-duration`
  * `-ingester.num-tokens` changed to `-ingester.ring.num-tokens`
  * `-ingester.observe-period` changed to `-ingester.ring.observe-period`
  * `-ingester.readiness-check-ring-health` changed to `-ingester.ring.readiness-check-ring-health`
  * `-ingester.tokens-file-path` changed to `-ingester.ring.tokens-file-path`
  * `-ingester.unregister-on-shutdown` changed to `-ingester.ring.unregister-on-shutdown`
  * `-ring.heartbeat-timeout` changed to `-ingester.ring.heartbeat-timeout`
  * `-ring.prefix` changed to `-ingester.ring.prefix`
  * `-ring.store` changed to `-ingester.ring.store`
* [CHANGE] Ingester: fields in YAML configuration for ingester ring have been changed: #1155
  * `ingester.lifecycler` changed to `ingester.ring`
  * Fields from `ingester.lifecycler.ring` moved to `ingester.ring`
  * `ingester.lifecycler.address` changed to `ingester.ring.instance_addr`
  * `ingester.lifecycler.id` changed to `ingester.ring.instance_id`
  * `ingester.lifecycler.port` changed to `ingester.ring.instance_port`
  * `ingester.lifecycler.availability_zone` changed to `ingester.ring.instance_availability_zone`
  * `ingester.lifecycler.interface_names` changed to `ingester.ring.instance_interface_names`
* [CHANGE] Distributor: removed the `-distributor.shard-by-all-labels` configuration option. It is now assumed to be true. #698
* [CHANGE] Distributor: change default value of `-distributor.instance-limits.max-inflight-push-requests` to `2000`. #964
* [CHANGE] Distributor: change default value of `-distributor.remote-timeout` from `2s` to `20s`. #970
* [CHANGE] Distributor: removed the `-distributor.extra-query-delay` flag (and its respective YAML config option). #1048
* [CHANGE] Query-frontend: Enable query stats by default, they can still be disabled with `-query-frontend.query-stats-enabled=false`. #83
* [CHANGE] Query-frontend: the `cortex_frontend_mapped_asts_total` metric has been renamed to `cortex_frontend_query_sharding_rewrites_attempted_total`. #150
* [CHANGE] Query-frontend: added `sharded` label to `cortex_query_seconds_total` metric. #235
* [CHANGE] Query-frontend: changed the flag name for controlling query sharding total shards from `-querier.total-shards` to `-query-frontend.query-sharding-total-shards`. #230
* [CHANGE] Query-frontend: flag `-querier.parallelise-shardable-queries` has been renamed to `-query-frontend.parallelize-shardable-queries` #284
* [CHANGE] Query-frontend: removed the deprecated (and unused) `-frontend.cache-split-interval`. Use `-query-frontend.split-queries-by-interval` instead. #587
* [CHANGE] Query-frontend: range query response now omits the `data` field when it's empty (error case) like Prometheus does, previously it was `"data":{"resultType":"","result":null}`. #629
* [CHANGE] Query-frontend: instant queries now honor the `-query-frontend.max-retries-per-request` flag. #630
* [CHANGE] Query-frontend: removed in-memory and Redis cache support. Reason is that these caching backends were just supported by query-frontend, while all other Mimir services only support memcached. #796
  * The following CLI flags (and their respective YAML config options) have been removed:
    * `-frontend.cache.enable-fifocache`
    * `-frontend.redis.*`
    * `-frontend.fifocache.*`
  * The following metrics have been removed:
    * `querier_cache_added_total`
    * `querier_cache_added_new_total`
    * `querier_cache_evicted_total`
    * `querier_cache_entries`
    * `querier_cache_gets_total`
    * `querier_cache_misses_total`
    * `querier_cache_stale_gets_total`
    * `querier_cache_memory_bytes`
    * `cortex_rediscache_request_duration_seconds`
* [CHANGE] Query-frontend: migrated memcached backend client to the same one used in other components (memcached config and metrics are now consistent across all Mimir services). #821
  * The following CLI flags (and their respective YAML config options) have been added:
    * `-query-frontend.results-cache.backend` (set it to `memcached` if `-query-frontend.cache-results=true`)
  * The following CLI flags (and their respective YAML config options) have been changed:
    * `-frontend.memcached.hostname` and `-frontend.memcached.service` have been removed: use `-query-frontend.results-cache.memcached.addresses` instead
  * The following CLI flags (and their respective YAML config options) have been renamed:
    * `-frontend.background.write-back-concurrency` renamed to `-query-frontend.results-cache.memcached.max-async-concurrency`
    * `-frontend.background.write-back-buffer` renamed to `-query-frontend.results-cache.memcached.max-async-buffer-size`
    * `-frontend.memcached.batchsize` renamed to `-query-frontend.results-cache.memcached.max-get-multi-batch-size`
    * `-frontend.memcached.parallelism` renamed to `-query-frontend.results-cache.memcached.max-get-multi-concurrency`
    * `-frontend.memcached.timeout` renamed to `-query-frontend.results-cache.memcached.timeout`
    * `-frontend.memcached.max-item-size` renamed to `-query-frontend.results-cache.memcached.max-item-size`
    * `-frontend.memcached.max-idle-conns` renamed to `-query-frontend.results-cache.memcached.max-idle-connections`
    * `-frontend.compression` renamed to `-query-frontend.results-cache.compression`
  * The following CLI flags (and their respective YAML config options) have been removed:
    * `-frontend.memcached.circuit-breaker-consecutive-failures`: feature removed
    * `-frontend.memcached.circuit-breaker-timeout`: feature removed
    * `-frontend.memcached.circuit-breaker-interval`: feature removed
    * `-frontend.memcached.update-interval`: new setting is hardcoded to 30s
    * `-frontend.memcached.consistent-hash`: new setting is always enabled
    * `-frontend.default-validity` and `-frontend.memcached.expiration`: new setting is hardcoded to 7 days
  * The following metrics have been changed:
    * `cortex_cache_dropped_background_writes_total{name}` changed to `thanos_memcached_operation_skipped_total{name, operation, reason}`
    * `cortex_cache_value_size_bytes{name, method}` changed to `thanos_memcached_operation_data_size_bytes{name}`
    * `cortex_cache_request_duration_seconds{name, method, status_code}` changed to `thanos_memcached_operation_duration_seconds{name, operation}`
    * `cortex_cache_fetched_keys{name}` changed to `thanos_cache_memcached_requests_total{name}`
    * `cortex_cache_hits{name}` changed to `thanos_cache_memcached_hits_total{name}`
    * `cortex_memcache_request_duration_seconds{name, method, status_code}` changed to `thanos_memcached_operation_duration_seconds{name, operation}`
    * `cortex_memcache_client_servers{name}` changed to `thanos_memcached_dns_provider_results{name, addr}`
    * `cortex_memcache_client_set_skip_total{name}` changed to `thanos_memcached_operation_skipped_total{name, operation, reason}`
    * `cortex_dns_lookups_total` changed to `thanos_memcached_dns_lookups_total`
    * For all metrics the value of the "name" label has changed from `frontend.memcached` to `frontend-cache`
  * The following metrics have been removed:
    * `cortex_cache_background_queue_length{name}`
* [CHANGE] Query-frontend: merged `query_range` into `frontend` in the YAML config (keeping the same keys) and renamed flags: #825
  * `-querier.max-retries-per-request` renamed to `-query-frontend.max-retries-per-request`
  * `-querier.split-queries-by-interval` renamed to `-query-frontend.split-queries-by-interval`
  * `-querier.align-querier-with-step` renamed to `-query-frontend.align-querier-with-step`
  * `-querier.cache-results` renamed to `-query-frontend.cache-results`
  * `-querier.parallelise-shardable-queries` renamed to `-query-frontend.parallelize-shardable-queries`
* [CHANGE] Query-frontend: the default value of `-query-frontend.split-queries-by-interval` has changed from `0` to `24h`. #1131
* [CHANGE] Query-frontend: `-frontend.` flags were renamed to `-query-frontend.`: #1167
* [CHANGE] Query-frontend / Query-scheduler: classified the `-query-frontend.querier-forget-delay` and `-query-scheduler.querier-forget-delay` flags (and their respective YAML config options) as experimental. #1208
* [CHANGE] Querier / ruler: Change `-querier.max-fetched-chunks-per-query` configuration to limit to maximum number of chunks that can be fetched in a single query. The number of chunks fetched by ingesters AND long-term storare combined should not exceed the value configured on `-querier.max-fetched-chunks-per-query`. [#4260](https://github.com/cortexproject/cortex/pull/4260)
* [CHANGE] Querier / ruler: Option `-querier.ingester-streaming` has been removed. Querier/ruler now always use streaming method to query ingesters. #204
* [CHANGE] Querier: always fetch labels from store and respect start/end times in request; the option `-querier.query-store-for-labels-enabled` has been removed and is now always on. #518 #1132
* [CHANGE] Querier / ruler: removed the `-store.query-chunk-limit` flag (and its respective YAML config option `max_chunks_per_query`). `-querier.max-fetched-chunks-per-query` (and its respective YAML config option `max_fetched_chunks_per_query`) should be used instead. #705
* [CHANGE] Querier/Ruler: `-querier.active-query-tracker-dir` option has been removed. Active query tracking is now done via Activity tracker configured by `-activity-tracker.filepath` and enabled by default. Limit for max number of concurrent queries (`-querier.max-concurrent`) is now respected even if activity tracking is not enabled. #661 #822
* [CHANGE] Querier/ruler/query-frontend: the experimental `-querier.at-modifier-enabled` CLI flag has been removed and the PromQL `@` modifier is always enabled. #941
* [CHANGE] Querier: removed `-querier.worker-match-max-concurrent` and `-querier.worker-parallelism` CLI flags (and their respective YAML config options). Mimir now behaves like if `-querier.worker-match-max-concurrent` is always enabled and you should configure the max concurrency per querier process using `-querier.max-concurrent` instead. #958
* [CHANGE] Querier: changed default value of `-querier.query-ingesters-within` from `0` to `13h`. #967
* [CHANGE] Querier: rename metric `cortex_query_fetched_chunks_bytes_total` to `cortex_query_fetched_chunk_bytes_total` to be consistent with the limit name. #476
* [CHANGE] Ruler: add two new metrics `cortex_ruler_list_rules_seconds` and `cortex_ruler_load_rule_groups_seconds` to the ruler. #906
* [CHANGE] Ruler: endpoints for listing configured rules now return HTTP status code 200 and an empty map when there are no rules instead of an HTTP 404 and plain text error message. The following endpoints are affected: #456
  * `<prometheus-http-prefix>/config/v1/rules`
  * `<prometheus-http-prefix>/config/v1/rules/{namespace}`
  * `<prometheus-http-prefix>/rules` (deprecated)
  * `<prometheus-http-prefix>/rules/{namespace}` (deprecated)
  * `/api/v1/rules` (deprecated)
  * `/api/v1/rules/{namespace}` (deprecated)
* [CHANGE] Ruler: removed `configdb` support from Ruler backend storages. #15 #38 #819
* [CHANGE] Ruler: removed the support for the deprecated storage configuration via `-ruler.storage.*` CLI flags (and their respective YAML config options). Use `-ruler-storage.*` instead. #628
* [CHANGE] Ruler: set new default limits for rule groups: `-ruler.max-rules-per-rule-group` to 20 (previously 0, disabled) and `-ruler.max-rule-groups-per-tenant` to 70 (previously 0, disabled). #847
* [CHANGE] Ruler: removed `-ruler.enable-sharding` option, and changed default value of `-ruler.ring.store` to `memberlist`. #943
* [CHANGE] Ruler: `-ruler.alertmanager-use-v2` has been removed. The ruler will always use the `v2` endpoints. #954 #1100
* [CHANGE] Ruler: `-experimental.ruler.enable-api` flag has been renamed to `-ruler.enable-api` and is now stable. The default value has also changed from `false` to `true`, so both ruler and alertmanager API are enabled by default. #913 #1065
* [CHANGE] Ruler: add support for [DNS service discovery format](./docs/sources/configuration/arguments.md#dns-service-discovery) for `-ruler.alertmanager-url`. `-ruler.alertmanager-discovery` flag has been removed. URLs following the prior SRV format, will be treated as a static target. To continue using service discovery for these URLs prepend `dnssrvnoa+` to them. #993
  * The following metrics for Alertmanager DNS service discovery are replaced:
    * `prometheus_sd_dns_lookups_total` replaced by `cortex_dns_lookups_total{component="ruler"}`
    * `prometheus_sd_dns_lookup_failures_total` replaced by `cortex_dns_failures_total{component="ruler"}`
* [CHANGE] Ruler: deprecate `/api/v1/rules/**` and `<prometheus-http-prefix/rules/**` configuration API endpoints in favour of `/<prometheus-http-prefix>/config/v1/rules/**`. Deprecated endpoints will be removed in Mimir 2.2.0. Main configuration API endpoints are now `/<prometheus-http-prefix>/config/api/v1/rules/**` introduced in Mimir 2.0.0. #1222
* [CHANGE] Store-gateway: index cache now includes tenant in cache keys, this invalidates previous cached entries. #607
* [CHANGE] Store-gateway: increased memcached index caching TTL from 1 day to 7 days. #718
* [CHANGE] Store-gateway: options `-store-gateway.sharding-enabled` and `-querier.store-gateway-addresses` were removed. Default value of `-store-gateway.sharding-ring.store` is now `memberlist` and default value for `-store-gateway.sharding-ring.wait-stability-min-duration` changed from `1m` to `0` (disabled). #976
* [CHANGE] Compactor: compactor will no longer try to compact blocks that are already marked for deletion. Previously compactor would consider blocks marked for deletion within `-compactor.deletion-delay / 2` period as eligible for compaction. [#4328](https://github.com/cortexproject/cortex/pull/4328)
* [CHANGE] Compactor: Removed support for block deletion marks migration. If you're upgrading from Cortex < 1.7.0 to Mimir, you should upgrade the compactor to Cortex >= 1.7.0 first, run it at least once and then upgrade to Mimir. #122
* [CHANGE] Compactor: removed the `cortex_compactor_group_vertical_compactions_total` metric. #278
* [CHANGE] Compactor: no longer waits for initial blocks cleanup to finish before starting compactions. #282
* [CHANGE] Compactor: removed overlapping sources detection. Overlapping sources may exist due to edge cases (timing issues) when horizontally sharding compactor, but are correctly handled by compactor. #494
* [CHANGE] Compactor: compactor now uses deletion marks from `<tenant>/markers` location in the bucket. Marker files are no longer fetched, only listed. #550
* [CHANGE] Compactor: Default value of `-compactor.block-sync-concurrency` has changed from 20 to 8. This flag is now only used to control number of goroutines for downloading and uploading blocks during compaction. #552
* [CHANGE] Compactor is now included in `all` target (single-binary). #866
* [CHANGE] Compactor: Removed `-compactor.sharding-enabled` option. Sharding in compactor is now always enabled. Default value of `-compactor.ring.store` has changed from `consul` to `memberlist`. Default value of `-compactor.ring.wait-stability-min-duration` is now 0, which disables the feature. #956
* [CHANGE] Alertmanager: removed `-alertmanager.configs.auto-webhook-root` #977
* [CHANGE] Alertmanager: removed `configdb` support from Alertmanager backend storages. #15 #38 #819
* [CHANGE] Alertmanager: Don't count user-not-found errors from replicas as failures in the `cortex_alertmanager_state_fetch_replica_state_failed_total` metric. #190
* [CHANGE] Alertmanager: Use distributor for non-API routes. #213
* [CHANGE] Alertmanager: removed `-alertmanager.storage.*` configuration options, with the exception of the CLI flags `-alertmanager.storage.path` and `-alertmanager.storage.retention`. Use `-alertmanager-storage.*` instead. #632
* [CHANGE] Alertmanager: set default value for `-alertmanager.web.external-url=http://localhost:8080/alertmanager` to match the default configuration. #808 #1067
* [CHANGE] Alertmanager: `-experimental.alertmanager.enable-api` flag has been renamed to `-alertmanager.enable-api` and is now stable. #913
* [CHANGE] Alertmanager: now always runs with sharding enabled; other modes of operation are removed. #1044 #1126
  * The following configuration options are removed:
    * `-alertmanager.sharding-enabled`
    * `-alertmanager.cluster.advertise-address`
    * `-alertmanager.cluster.gossip-interval`
    * `-alertmanager.cluster.listen-address`
    * `-alertmanager.cluster.peers`
    * `-alertmanager.cluster.push-pull-interval`
  * The following configuration options are renamed:
    * `-alertmanager.cluster.peer-timeout` to `-alertmanager.peer-timeout`
* [CHANGE] Alertmanager: the default value of `-alertmanager.sharding-ring.store` is now `memberlist`. #1171
* [CHANGE] Ring: changed default value of `-distributor.ring.store` (Distributor ring) and `-ring.store` (Ingester ring) to `memberlist`. #1046
* [CHANGE] Memberlist: the `memberlist_kv_store_value_bytes` metric has been removed due to values no longer being stored in-memory as encoded bytes. [#4345](https://github.com/cortexproject/cortex/pull/4345)
* [CHANGE] Memberlist: forward only changes, not entire original message. [#4419](https://github.com/cortexproject/cortex/pull/4419)
* [CHANGE] Memberlist: don't accept old tombstones as incoming change, and don't forward such messages to other gossip members. [#4420](https://github.com/cortexproject/cortex/pull/4420)
* [CHANGE] Memberlist: changed probe interval from `1s` to `5s` and probe timeout from `500ms` to `2s`. #563
* [CHANGE] Memberlist: the `name` label on metrics `cortex_dns_failures_total`, `cortex_dns_lookups_total` and `cortex_dns_provider_results` was renamed to `component`. #993
* [CHANGE] Limits: removed deprecated limits for rejecting old samples #799
  This removes the following flags:
  * `-validation.reject-old-samples`
  * `-validation.reject-old-samples.max-age`
* [CHANGE] Limits: removed local limit-related flags in favor of global limits. #725
  The distributor ring is now required, and can be configured via the `distributor.ring.*` flags.
  This removes the following flags:
  * `-distributor.ingestion-rate-strategy` -> will now always use the "global" strategy
  * `-ingester.max-series-per-user` -> set `-ingester.max-global-series-per-user` to `N` times the existing value of `-ingester.max-series-per-user` instead
  * `-ingester.max-series-per-metric` -> set `-ingester.max-global-series-per-metric`  to `N` times the existing value of `-ingester.max-series-per-metric` instead
  * `-ingester.max-metadata-per-user` -> set `-ingester.max-global-metadata-per-user` to `N` times the existing value of `-ingester.max-metadata-per-user` instead
  * `-ingester.max-metadata-per-metric` -> set `-ingester.max-global-metadata-per-metric` to `N` times the existing value of `-ingester.max-metadata-per-metric` instead
  * In the above notes, `N` refers to the number of ingester replicas
  Additionally, default values for the following flags have changed:
  * `-ingester.max-global-series-per-user` from `0` to `150000`
  * `-ingester.max-global-series-per-metric` from `0` to `20000`
  * `-distributor.ingestion-rate-limit` from `25000` to `10000`
  * `-distributor.ingestion-burst-size` from `50000` to `200000`
* [CHANGE] Limits: removed limit `enforce_metric_name`, now behave as if set to `true` always. #686
* [CHANGE] Limits: Option `-ingester.max-samples-per-query` and its YAML field `max_samples_per_query` have been removed. It required `-querier.ingester-streaming` option to be set to false, but since `-querier.ingester-streaming` is removed (always defaulting to true), the limit using it was removed as well. #204 #1132
* [CHANGE] Limits: Set the default max number of inflight ingester push requests (`-ingester.instance-limits.max-inflight-push-requests`) to 30000 in order to prevent clusters from being overwhelmed by request volume or temporary slow-downs. #259
* [CHANGE] Overrides exporter: renamed metric `cortex_overrides` to `cortex_limits_overrides`. #173 #407
* [FEATURE] The following features have been moved from experimental to stable: #913 #1002
  * Alertmanager config API
  * Alertmanager receiver firewall
  * Alertmanager sharding
  * Azure blob storage support
  * Blocks storage bucket index
  * Disable the ring health check in the readiness endpoint (`-ingester.readiness-check-ring-health=false`)
  * Distributor: do not extend writes on unhealthy ingesters
  * Do not unregister ingesters from ring on shutdown (`-ingester.unregister-on-shutdown=false`)
  * HA Tracker: cleanup of old replicas from KV Store
  * Instance limits in ingester and distributor
  * OpenStack Swift storage support
  * Query-frontend: query stats tracking
  * Query-scheduler
  * Querier: tenant federation
  * Ruler config API
  * S3 Server Side Encryption (SSE) using KMS
  * TLS configuration for gRPC, HTTP and etcd clients
  * Zone-aware replication
  * `/labels` API using matchers
  * The following querier limits:
    * `-querier.max-fetched-chunks-per-query`
    * `-querier.max-fetched-chunk-bytes-per-query`
    * `-querier.max-fetched-series-per-query`
  * The following alertmanager limits:
    * Notification rate (`-alertmanager.notification-rate-limit` and `-alertmanager.notification-rate-limit-per-integration`)
    * Dispatcher groups (`-alertmanager.max-dispatcher-aggregation-groups`)
    * User config size (`-alertmanager.max-config-size-bytes`)
    * Templates count in user config (`-alertmanager.max-templates-count`)
    * Max template size (`-alertmanager.max-template-size-bytes`)
* [FEATURE] The endpoints `/api/v1/status/buildinfo`, `<prometheus-http-prefix>/api/v1/status/buildinfo`, and `<alertmanager-http-prefix>/api/v1/status/buildinfo` have been added to display build information and enabled features. #1219 #1240
* [FEATURE] PromQL: added `present_over_time` support. #139
* [FEATURE] Added "Activity tracker" feature which can log ongoing activities from previous Mimir run in case of a crash. It is enabled by default and controlled by the `-activity-tracker.filepath` flag. It can be disabled by setting this path to an empty string. Currently, the Store-gateway, Ruler, Querier, Query-frontend and Ingester components use this feature to track queries. #631 #782 #822 #1121
* [FEATURE] Divide configuration parameters into categories "basic", "advanced", and "experimental". Only flags in the basic category are shown when invoking `-help`, whereas `-help-all` will include flags in all categories (basic, advanced, experimental). #840
* [FEATURE] Querier: Added support for tenant federation to exemplar endpoints. #927
* [FEATURE] Ingester: can expose metrics on active series matching custom trackers configured via `-ingester.active-series-custom-trackers` (or its respective YAML config option). When configured, active series for custom trackers are exposed by the `cortex_ingester_active_series_custom_tracker` metric. #42 #672
* [FEATURE] Ingester: Enable snapshotting of in-memory TSDB on disk during shutdown via `-blocks-storage.tsdb.memory-snapshot-on-shutdown` (experimental). #249
* [FEATURE] Ingester: Added `-blocks-storage.tsdb.isolation-enabled` flag, which allows disabling TSDB isolation feature. This is enabled by default (per TSDB default), but disabling can improve performance of write requests. #512
* [FEATURE] Ingester: Added `-blocks-storage.tsdb.head-chunks-write-queue-size` flag, which allows setting the size of the queue used by the TSDB before m-mapping chunks (experimental). #591
  * Added `cortex_ingester_tsdb_mmap_chunk_write_queue_operations_total` metric to track different operations of this queue.
* [FEATURE] Distributor: Added `-api.skip-label-name-validation-header-enabled` option to allow skipping label name validation on the HTTP write path based on `X-Mimir-SkipLabelNameValidation` header being `true` or not. #390
* [FEATURE] Query-frontend: Add `cortex_query_fetched_series_total` and `cortex_query_fetched_chunks_bytes_total` per-user counters to expose the number of series and bytes fetched as part of queries. These metrics can be enabled with the `-frontend.query-stats-enabled` flag (or its respective YAML config option `query_stats_enabled`). [#4343](https://github.com/cortexproject/cortex/pull/4343)
* [FEATURE] Query-frontend: Add `cortex_query_fetched_chunks_total` per-user counter to expose the number of chunks fetched as part of queries. This metric can be enabled with the `-query-frontend.query-stats-enabled` flag (or its respective YAML config option `query_stats_enabled`). #31
* [FEATURE] Query-frontend: Add query sharding for instant and range queries. You can enable querysharding by setting `-query-frontend.parallelize-shardable-queries` to `true`. The following additional config and exported metrics have been added. #79 #80 #100 #124 #140 #148 #150 #151 #153 #154 #155 #156 #157 #158 #159 #160 #163 #169 #172 #196 #205 #225 #226 #227 #228 #230 #235 #240 #239 #246 #244 #319 #330 #371 #385 #400 #458 #586 #630 #660 #707 #1542
  * New config options:
    * `-query-frontend.query-sharding-total-shards`: The amount of shards to use when doing parallelisation via query sharding.
    * `-query-frontend.query-sharding-max-sharded-queries`: The max number of sharded queries that can be run for a given received query. 0 to disable limit.
    * `-blocks-storage.bucket-store.series-hash-cache-max-size-bytes`: Max size - in bytes - of the in-memory series hash cache in the store-gateway.
    * `-blocks-storage.tsdb.series-hash-cache-max-size-bytes`: Max size - in bytes - of the in-memory series hash cache in the ingester.
  * New exported metrics:
    * `cortex_bucket_store_series_hash_cache_requests_total`
    * `cortex_bucket_store_series_hash_cache_hits_total`
    * `cortex_frontend_query_sharding_rewrites_succeeded_total`
    * `cortex_frontend_sharded_queries_per_query`
  * Renamed metrics:
    * `cortex_frontend_mapped_asts_total` to `cortex_frontend_query_sharding_rewrites_attempted_total`
  * Modified metrics:
    * added `sharded` label to `cortex_query_seconds_total`
  * When query sharding is enabled, the following querier config must be set on query-frontend too:
    * `-querier.max-concurrent`
    * `-querier.timeout`
    * `-querier.max-samples`
    * `-querier.at-modifier-enabled`
    * `-querier.default-evaluation-interval`
    * `-querier.active-query-tracker-dir`
    * `-querier.lookback-delta`
  * Sharding can be dynamically controlled per request using the `Sharding-Control: 64` header. (0 to disable)
  * Sharding can be dynamically controlled per tenant using the limit `query_sharding_total_shards`. (0 to disable)
  * Added `sharded_queries` count to the "query stats" log.
  * The number of shards is adjusted to be compatible with number of compactor shards that are used by a split-and-merge compactor. The querier can use this to avoid querying blocks that cannot have series in a given query shard.
* [FEATURE] Query-Frontend: Added `-query-frontend.cache-unaligned-requests` option to cache responses for requests that do not have step-aligned start and end times. This can improve speed of repeated queries, but can also pollute cache with results that are never reused. #432
* [FEATURE] Querier: Added label names cardinality endpoint `<prefix>/api/v1/cardinality/label_names` that is disabled by default. Can be enabled/disabled via the CLI flag `-querier.cardinality-analysis-enabled` or its respective YAML config option. Configurable on a per-tenant basis. #301 #377 #474
* [FEATURE] Querier: Added label values cardinality endpoint `<prefix>/api/v1/cardinality/label_values` that is disabled by default. Can be enabled/disabled via the CLI flag `-querier.cardinality-analysis-enabled` or its respective YAML config option, and configurable on a per-tenant basis. The maximum number of label names allowed to be queried in a single API call can be controlled via `-querier.label-values-max-cardinality-label-names-per-request`. #332 #395 #474
* [FEATURE] Querier: Added `-store.max-labels-query-length` to restrict the range of `/series`, label-names and label-values requests. #507
* [FEATURE] Ruler: Add new `-ruler.query-stats-enabled` which when enabled will report the `cortex_ruler_query_seconds_total` as a per-user metric that tracks the sum of the wall time of executing queries in the ruler in seconds. [#4317](https://github.com/cortexproject/cortex/pull/4317)
* [FEATURE] Ruler: Added federated rule groups. #533
  * Added `-ruler.tenant-federation.enabled` config flag.
  * Added support for `source_tenants` field on rule groups.
* [FEATURE] Store-gateway: Added `/store-gateway/tenants` and `/store-gateway/tenant/{tenant}/blocks` endpoints that provide functionality that was provided by `tools/listblocks`. #911 #973
* [FEATURE] Compactor: compactor now uses new algorithm that we call "split-and-merge". Previous compaction strategy was removed. With the `split-and-merge` compactor source blocks for a given tenant are grouped into `-compactor.split-groups` number of groups. Each group of blocks is then compacted separately, and is split into `-compactor.split-and-merge-shards` shards (configurable on a per-tenant basis). Compaction of each tenant shards can be horizontally scaled. Number of compactors that work on jobs for single tenant can be limited by using `-compactor.compactor-tenant-shard-size` parameter, or per-tenant `compactor_tenant_shard_size` override.  #275 #281 #282 #283 #288 #290 #303 #307 #317 #323 #324 #328 #353 #368 #479 #820
* [FEATURE] Compactor: Added `-compactor.max-compaction-time` to control how long can compaction for a single tenant take. If compactions for a tenant take longer, no new compactions are started in the same compaction cycle. Running compactions are not stopped however, and may take much longer. #523
* [FEATURE] Compactor: When compactor finds blocks with out-of-order chunks, it will mark them for no-compaction. Blocks marked for no-compaction are ignored in future compactions too. Added metric `cortex_compactor_blocks_marked_for_no_compaction_total` to track number of blocks marked for no-compaction. Added `CortexCompactorSkippedBlocksWithOutOfOrderChunks` alert based on new metric. Markers are only checked from `<tenant>/markers` location, but uploaded to the block directory too. #520 #535 #550
* [FEATURE] Compactor: multiple blocks are now downloaded and uploaded at once, which can shorten compaction process. #552
* [ENHANCEMENT] Exemplars are now emitted for all gRPC calls and many operations tracked by histograms. #180
* [ENHANCEMENT] New options `-server.http-listen-network` and `-server.grpc-listen-network` allow binding as 'tcp4' or 'tcp6'. #180
* [ENHANCEMENT] Query federation: improve performance in MergeQueryable by memoizing labels. #312
* [ENHANCEMENT] Add histogram metrics `cortex_distributor_sample_delay_seconds` and `cortex_ingester_tsdb_sample_out_of_order_delta_seconds` #488
* [ENHANCEMENT] Check internal directory access before starting up. #1217
* [ENHANCEMENT] Azure client: expose option to configure MSI URL and user-assigned identity. #584
* [ENHANCEMENT] Added a new metric `mimir_build_info` to coincide with `cortex_build_info`. The metric `cortex_build_info` has not been removed. #1022
* [ENHANCEMENT] Mimir runs a sanity check of storage config at startup and will fail to start if the sanity check doesn't pass. This is done to find potential config issues before starting up. #1180
* [ENHANCEMENT] Validate alertmanager and ruler storage configurations to ensure they don't use same bucket name and region values as those configured for the blocks storage. #1214
* [ENHANCEMENT] Ingester: added option `-ingester.readiness-check-ring-health` to disable the ring health check in the readiness endpoint. When disabled, the health checks are run against only the ingester itself instead of all ingesters in the ring. #48 #126
* [ENHANCEMENT] Ingester: reduce CPU and memory utilization if remote write requests contains a large amount of "out of bounds" samples. #413
* [ENHANCEMENT] Ingester: reduce CPU and memory utilization when querying chunks from ingesters. #430
* [ENHANCEMENT] Ingester: Expose ingester ring page on ingesters. #654
* [ENHANCEMENT] Distributor: added option `-distributor.excluded-zones` to exclude ingesters running in specific zones both on write and read path. #51
* [ENHANCEMENT] Distributor: add tags to tracing span for distributor push with user, cluster and replica. #210
* [ENHANCEMENT] Distributor: performance optimisations. #212 #217 #242
* [ENHANCEMENT] Distributor: reduce latency when HA-Tracking by doing KVStore updates in the background. #271
* [ENHANCEMENT] Distributor: make distributor inflight push requests count include background calls to ingester. #398
* [ENHANCEMENT] Distributor: silently drop exemplars more than 5 minutes older than samples in the same batch. #544
* [ENHANCEMENT] Distributor: reject exemplars with blank label names or values. The `cortex_discarded_exemplars_total` metric will use the `exemplar_labels_blank` reason in this case. #873
* [ENHANCEMENT] Query-frontend: added `cortex_query_frontend_workers_enqueued_requests_total` metric to track the number of requests enqueued in each query-scheduler. #384
* [ENHANCEMENT] Query-frontend: added `cortex_query_frontend_non_step_aligned_queries_total` to track the total number of range queries with start/end not aligned to step. #347 #357 #582
* [ENHANCEMENT] Query-scheduler: exported summary `cortex_query_scheduler_inflight_requests` tracking total number of inflight requests (both enqueued and processing) in percentile buckets. #675
* [ENHANCEMENT] Querier: can use the `LabelNames` call with matchers, if matchers are provided in the `/labels` API call, instead of using the more expensive `MetricsForLabelMatchers` call as before. #3 #1186
* [ENHANCEMENT] Querier / store-gateway: optimized regex matchers. #319 #334 #355
* [ENHANCEMENT] Querier: when fetching data for specific query-shard, we can ignore some blocks based on compactor-shard ID, since sharding of series by query sharding and compactor is the same. Added metrics: #438 #450
  * `cortex_querier_blocks_found_total`
  * `cortex_querier_blocks_queried_total`
  * `cortex_querier_blocks_with_compactor_shard_but_incompatible_query_shard_total`
* [ENHANCEMENT] Querier / ruler: reduce cpu usage, latency and peak memory consumption. #459 #463 #589
* [ENHANCEMENT] Querier: labels requests now obey `-querier.query-ingesters-within`, making them a little more efficient. #518
* [ENHANCEMENT] Querier: retry store-gateway in case of unexpected failure, instead of failing the query. #1003
* [ENHANCEMENT] Querier / ruler: reduce memory used by streaming queries, particularly in ruler. [#4341](https://github.com/cortexproject/cortex/pull/4341)
* [ENHANCEMENT] Ruler: Using shuffle sharding subring on GetRules API. [#4466](https://github.com/cortexproject/cortex/pull/4466)
* [ENHANCEMENT] Ruler: wait for ruler ring client to self-detect during startup. #990
* [ENHANCEMENT] Store-gateway: added `cortex_bucket_store_sent_chunk_size_bytes` metric, tracking the size of chunks sent from store-gateway to querier. #123
* [ENHANCEMENT] Store-gateway: reduced CPU and memory utilization due to exported metrics aggregation for instances with a large number of tenants. #123 #142
* [ENHANCEMENT] Store-gateway: added an in-memory LRU cache for chunks attributes. Can be enabled setting `-blocks-storage.bucket-store.chunks-cache.attributes-in-memory-max-items=X` where `X` is the max number of items to keep in the in-memory cache. The following new metrics are exposed: #279 #415 #437
  * `cortex_cache_memory_requests_total`
  * `cortex_cache_memory_hits_total`
  * `cortex_cache_memory_items_count`
* [ENHANCEMENT] Store-gateway: log index cache requests to tracing spans. #419
* [ENHANCEMENT] Store-gateway: store-gateway can now ignore blocks with minimum time within `-blocks-storage.bucket-store.ignore-blocks-within` duration. Useful when used together with `-querier.query-store-after`. #502
* [ENHANCEMENT] Store-gateway: label values with matchers now doesn't preload or list series, reducing latency and memory consumption. #534
* [ENHANCEMENT] Store-gateway: the results of `LabelNames()`, `LabelValues()` and `Series(skipChunks=true)` calls are now cached in the index cache. #590
* [ENHANCEMENT] Store-gateway: Added `-store-gateway.sharding-ring.unregister-on-shutdown` option that allows store-gateway to stay in the ring even after shutdown. Defaults to `true`, which is the same as current behaviour. #610 #614
* [ENHANCEMENT] Store-gateway: wait for ring tokens stability instead of ring stability to speed up startup and tests. #620
* [ENHANCEMENT] Compactor: add timeout for waiting on compactor to become ACTIVE in the ring. [#4262](https://github.com/cortexproject/cortex/pull/4262)
* [ENHANCEMENT] Compactor: skip already planned compaction jobs if the tenant doesn't belong to the compactor instance anymore. #303
* [ENHANCEMENT] Compactor: Blocks cleaner will ignore users that it no longer "owns" when sharding is enabled, and user ownership has changed since last scan. #325
* [ENHANCEMENT] Compactor: added `-compactor.compaction-jobs-order` support to configure which compaction jobs should run first for a given tenant (in case there are multiple ones). Supported values are: `smallest-range-oldest-blocks-first` (default), `newest-blocks-first`. #364
* [ENHANCEMENT] Compactor: delete blocks marked for deletion faster. #490
* [ENHANCEMENT] Compactor: expose low-level concurrency options for compactor: `-compactor.max-opening-blocks-concurrency`, `-compactor.max-closing-blocks-concurrency`, `-compactor.symbols-flushers-concurrency`. #569 #701
* [ENHANCEMENT] Compactor: expand compactor logs to include total compaction job time, total time for uploads and block counts. #549
* [ENHANCEMENT] Ring: allow experimental configuration of disabling of heartbeat timeouts by setting the relevant configuration value to zero. Applies to the following: [#4342](https://github.com/cortexproject/cortex/pull/4342)
  * `-distributor.ring.heartbeat-timeout`
  * `-ingester.ring.heartbeat-timeout`
  * `-ruler.ring.heartbeat-timeout`
  * `-alertmanager.sharding-ring.heartbeat-timeout`
  * `-compactor.ring.heartbeat-timeout`
  * `-store-gateway.sharding-ring.heartbeat-timeout`
* [ENHANCEMENT] Ring: allow heartbeats to be explicitly disabled by setting the interval to zero. This is considered experimental. This applies to the following configuration options: [#4344](https://github.com/cortexproject/cortex/pull/4344)
  * `-distributor.ring.heartbeat-period`
  * `-ingester.ring.heartbeat-period`
  * `-ruler.ring.heartbeat-period`
  * `-alertmanager.sharding-ring.heartbeat-period`
  * `-compactor.ring.heartbeat-period`
  * `-store-gateway.sharding-ring.heartbeat-period`
* [ENHANCEMENT] Memberlist: optimized receive path for processing ring state updates, to help reduce CPU utilization in large clusters. [#4345](https://github.com/cortexproject/cortex/pull/4345)
* [ENHANCEMENT] Memberlist: expose configuration of memberlist packet compression via `-memberlist.compression-enabled`. [#4346](https://github.com/cortexproject/cortex/pull/4346)
* [ENHANCEMENT] Memberlist: Add `-memberlist.advertise-addr` and `-memberlist.advertise-port` options for setting the address to advertise to other members of the cluster to enable NAT traversal. #260
* [ENHANCEMENT] Memberlist: reduce CPU utilization for rings with a large number of members. #537 #563 #634
* [ENHANCEMENT] Overrides exporter: include additional limits in the per-tenant override exporter. The following limits have been added to the `cortex_limit_overrides` metric: #21
  * `max_fetched_series_per_query`
  * `max_fetched_chunk_bytes_per_query`
  * `ruler_max_rules_per_rule_group`
  * `ruler_max_rule_groups_per_tenant`
* [ENHANCEMENT] Overrides exporter: add a metrics `cortex_limits_defaults` to expose the default values of limits. #173
* [ENHANCEMENT] Overrides exporter: Add `max_fetched_chunks_per_query` and `max_global_exemplars_per_user` limits to the default and per-tenant limits exported as metrics. #471 #515
* [ENHANCEMENT] Upgrade Go to 1.17.8. #1347 #1381
* [ENHANCEMENT] Upgrade Docker base images to `alpine:3.15.0`. #1348
* [BUGFIX] Azure storage: only create HTTP client once, to reduce memory utilization. #605
* [BUGFIX] Ingester: fixed ingester stuck on start up (LEAVING ring state) when `-ingester.ring.heartbeat-period=0` and `-ingester.unregister-on-shutdown=false`. [#4366](https://github.com/cortexproject/cortex/pull/4366)
* [BUGFIX] Ingester: prevent any reads or writes while the ingester is stopping. This will prevent accessing TSDB blocks once they have been already closed. [#4304](https://github.com/cortexproject/cortex/pull/4304)
* [BUGFIX] Ingester: TSDB now waits for pending readers before truncating Head block, fixing the `chunk not found` error and preventing wrong query results. #16
* [BUGFIX] Ingester: don't create TSDB or appender if no samples are sent by a tenant. #162
* [BUGFIX] Ingester: fix out-of-order chunks in TSDB head in-memory series after WAL replay in case some samples were appended to TSDB WAL before series. #530
* [BUGFIX] Distributor: when cleaning up obsolete elected replicas from KV store, HA tracker didn't update number of cluster per user correctly. [#4336](https://github.com/cortexproject/cortex/pull/4336)
* [BUGFIX] Distributor: fix bug in query-exemplar where some results would get dropped. #583
* [BUGFIX] Query-frontend: Fixes @ modifier functions (start/end) when splitting queries by time. #206
* [BUGFIX] Query-frontend: Ensure query_range requests handled by the query-frontend return JSON formatted errors. #360 #499
* [BUGFIX] Query-frontend: don't reuse cached results for queries that are not step-aligned. #424
* [BUGFIX] Query-frontend: fix API error messages that were mentioning Prometheus `--enable-feature=promql-negative-offset` and `--enable-feature=promql-at-modifier` flags. #688
* [BUGFIX] Query-frontend: worker's cancellation channels are now buffered to ensure that all request cancellations are properly handled. #741
* [BUGFIX] Querier: fixed `/api/v1/user_stats` endpoint. When zone-aware replication is enabled, `MaxUnavailableZones` param is used instead of `MaxErrors`, so setting `MaxErrors = 0` doesn't make the Querier wait for all Ingesters responses. #474
* [BUGFIX] Querier: Disable query scheduler SRV DNS lookup. #689
* [BUGFIX] Ruler: fixed counting of PromQL evaluation errors as user-errors when updating `cortex_ruler_queries_failed_total`. [#4335](https://github.com/cortexproject/cortex/pull/4335)
* [BUGFIX] Ruler: fix formatting of rule groups in `/ruler/rule_groups` endpoint. #655
* [BUGFIX] Ruler: do not log `unable to read rules directory` at startup if the directory hasn't been created yet. #1058
* [BUGFIX] Ruler: enable Prometheus-compatible endpoints regardless of `-ruler.enable-api`. The flag now only controls the configuration API. This is what the config flag description stated, but not what was happening. #1216
* [BUGFIX] Compactor: fixed panic while collecting Prometheus metrics. #28
* [BUGFIX] Compactor: compactor should now be able to correctly mark blocks for deletion and no-compaction, if such marking was previously interrupted. #1015
* [BUGFIX] Alertmanager: remove stale template files. #4495
* [BUGFIX] Alertmanager: don't replace user configurations with blank fallback configurations (when enabled), particularly during scaling up/down instances when sharding is enabled. #224
* [BUGFIX] Ring: multi KV runtime config changes are now propagated to all rings, not just ingester ring. #1047
* [BUGFIX] Memberlist: fixed corrupted packets when sending compound messages with more than 255 messages or messages bigger than 64KB. #551
* [BUGFIX] Overrides exporter: successfully startup even if runtime config is not set. #1056
* [BUGFIX] Fix internal modules to wait for other modules depending on them before stopping. #1472

### Mixin

_Changes since `grafana/cortex-jsonnet` `1.9.0`._

* [CHANGE] Removed chunks storage support from mixin. #641 #643 #645 #811 #812 #813
  * Removed `tsdb.libsonnet`: no need to import it anymore (its content is already automatically included when using Jsonnet)
  * Removed the following fields from `_config`:
    * `storage_engine` (defaults to `blocks`)
    * `chunk_index_backend`
    * `chunk_store_backend`
  * Removed schema config map
  * Removed the following dashboards:
    * "Cortex / Chunks"
    * "Cortex / WAL"
    * "Cortex / Blocks vs Chunks"
  * Removed the following alerts:
    * `CortexOldChunkInMemory`
    * `CortexCheckpointCreationFailed`
    * `CortexCheckpointDeletionFailed`
    * `CortexProvisioningMemcachedTooSmall`
    * `CortexWALCorruption`
    * `CortexTableSyncFailure`
    * `CortexTransferFailed`
  * Removed the following recording rules:
    * `cortex_chunk_store_index_lookups_per_query`
    * `cortex_chunk_store_series_pre_intersection_per_query`
    * `cortex_chunk_store_series_post_intersection_per_query`
    * `cortex_chunk_store_chunks_per_query`
    * `cortex_bigtable_request_duration_seconds`
    * `cortex_cassandra_request_duration_seconds`
    * `cortex_dynamo_request_duration_seconds`
    * `cortex_database_request_duration_seconds`
    * `cortex_gcs_request_duration_seconds`
* [CHANGE] Update grafana-builder dependency: use $__rate_interval in qpsPanel and latencyPanel. [#372](https://github.com/grafana/cortex-jsonnet/pull/372)
* [CHANGE] `namespace` template variable in dashboards now only selects namespaces for selected clusters. [#311](https://github.com/grafana/cortex-jsonnet/pull/311)
* [CHANGE] `CortexIngesterRestarts` alert severity changed from `critical` to `warning`. [#321](https://github.com/grafana/cortex-jsonnet/pull/321)
* [CHANGE] Dashboards: added overridable `job_labels` and `cluster_labels` to the configuration object as label lists to uniquely identify jobs and clusters in the metric names and group-by lists in dashboards. [#319](https://github.com/grafana/cortex-jsonnet/pull/319)
* [CHANGE] Dashboards: `alert_aggregation_labels` has been removed from the configuration and overriding this value has been deprecated. Instead the labels are now defined by the `cluster_labels` list, and should be overridden accordingly through that list. [#319](https://github.com/grafana/cortex-jsonnet/pull/319)
* [CHANGE] Renamed `CortexCompactorHasNotUploadedBlocksSinceStart` to `CortexCompactorHasNotUploadedBlocks`. [#334](https://github.com/grafana/cortex-jsonnet/pull/334)
* [CHANGE] Renamed `CortexCompactorRunFailed` to `CortexCompactorHasNotSuccessfullyRunCompaction`. [#334](https://github.com/grafana/cortex-jsonnet/pull/334)
* [CHANGE] Renamed `CortexInconsistentConfig` alert to `CortexInconsistentRuntimeConfig` and increased severity to `critical`. [#335](https://github.com/grafana/cortex-jsonnet/pull/335)
* [CHANGE] Increased `CortexBadRuntimeConfig` alert severity to `critical` and removed support for `cortex_overrides_last_reload_successful` metric (was removed in Cortex 1.3.0). [#335](https://github.com/grafana/cortex-jsonnet/pull/335)
* [CHANGE] Grafana 'min step' changed to 15s so dashboard show better detail. [#340](https://github.com/grafana/cortex-jsonnet/pull/340)
* [CHANGE] Replace `CortexRulerFailedEvaluations` with two new alerts: `CortexRulerTooManyFailedPushes` and `CortexRulerTooManyFailedQueries`. [#347](https://github.com/grafana/cortex-jsonnet/pull/347)
* [CHANGE] Removed `CortexCacheRequestErrors` alert. This alert was not working because the legacy Cortex cache client instrumentation doesn't track errors. [#346](https://github.com/grafana/cortex-jsonnet/pull/346)
* [CHANGE] Removed `CortexQuerierCapacityFull` alert. [#342](https://github.com/grafana/cortex-jsonnet/pull/342)
* [CHANGE] Changes blocks storage alerts to group metrics by the configured `cluster_labels` (supporting the deprecated `alert_aggregation_labels`). [#351](https://github.com/grafana/cortex-jsonnet/pull/351)
* [CHANGE] Increased `CortexIngesterReachingSeriesLimit` critical alert threshold from 80% to 85%. [#363](https://github.com/grafana/cortex-jsonnet/pull/363)
* [CHANGE] Changed default `job_names` for query-frontend, query-scheduler and querier to match custom deployments too. [#376](https://github.com/grafana/cortex-jsonnet/pull/376)
* [CHANGE] Split `cortex_api` recording rule group into three groups. This is a workaround for large clusters where this group can become slow to evaluate. [#401](https://github.com/grafana/cortex-jsonnet/pull/401)
* [CHANGE] Increased `CortexIngesterReachingSeriesLimit` warning threshold from 70% to 80% and critical threshold from 85% to 90%. [#404](https://github.com/grafana/cortex-jsonnet/pull/404)
* [CHANGE] Raised `CortexKVStoreFailure` alert severity from warning to critical. #493
* [CHANGE] Increase `CortexRolloutStuck` alert "for" duration from 15m to 30m. #493 #573
* [CHANGE] The Alertmanager and Ruler compiled dashboards (`alertmanager.json` and `ruler.json`) have been respectively renamed to `mimir-alertmanager.json` and `mimir-ruler.json`. #869
* [CHANGE] Removed `cortex_overrides_metric` from `_config`. #871
* [CHANGE] Renamed recording rule groups (`cortex_` prefix changed to `mimir_`). #871
* [CHANGE] Alerts name prefix has been changed from `Cortex` to `Mimir` (eg. alert `CortexIngesterUnhealthy` has been renamed to `MimirIngesterUnhealthy`). #879
* [CHANGE] Enabled resources dashboards by default. Can be disabled setting `resources_dashboards_enabled` config field to `false`. #920
* [FEATURE] Added `Cortex / Overrides` dashboard, displaying default limits and per-tenant overrides applied to Mimir. #673
* [FEATURE] Added `Mimir / Tenants` and `Mimir / Top tenants` dashboards, displaying user-based metrics. #776
* [FEATURE] Added querier autoscaling panels and alerts. #1006 #1016
* [FEATURE] Mimir / Top tenants dashboard now has tenants ranked by rule group size and evaluation time. #1338
* [ENHANCEMENT] cortex-mixin: Make `cluster_namespace_deployment:kube_pod_container_resource_requests_{cpu_cores,memory_bytes}:sum` backwards compatible with `kube-state-metrics` v2.0.0. [#317](https://github.com/grafana/cortex-jsonnet/pull/317)
* [ENHANCEMENT] Cortex-mixin: Include `cortex-gw-internal` naming variation in default `gateway` job names. [#328](https://github.com/grafana/cortex-jsonnet/pull/328)
* [ENHANCEMENT] Ruler dashboard: added object storage metrics. [#354](https://github.com/grafana/cortex-jsonnet/pull/354)
* [ENHANCEMENT] Alertmanager dashboard: added object storage metrics. [#354](https://github.com/grafana/cortex-jsonnet/pull/354)
* [ENHANCEMENT] Added documentation text panels and descriptions to reads and writes dashboards. [#324](https://github.com/grafana/cortex-jsonnet/pull/324)
* [ENHANCEMENT] Dashboards: defined container functions for common resources panels: containerDiskWritesPanel, containerDiskReadsPanel, containerDiskSpaceUtilization. [#331](https://github.com/grafana/cortex-jsonnet/pull/331)
* [ENHANCEMENT] cortex-mixin: Added `alert_excluded_routes` config to exclude specific routes from alerts. [#338](https://github.com/grafana/cortex-jsonnet/pull/338)
* [ENHANCEMENT] Added `CortexMemcachedRequestErrors` alert. [#346](https://github.com/grafana/cortex-jsonnet/pull/346)
* [ENHANCEMENT] Ruler dashboard: added "Per route p99 latency" panel in the "Configuration API" row. [#353](https://github.com/grafana/cortex-jsonnet/pull/353)
* [ENHANCEMENT] Increased the `for` duration of the `CortexIngesterReachingSeriesLimit` warning alert to 3h. [#362](https://github.com/grafana/cortex-jsonnet/pull/362)
* [ENHANCEMENT] Added a new tier (`medium_small_user`) so we have another tier between 100K and 1Mil active series. [#364](https://github.com/grafana/cortex-jsonnet/pull/364)
* [ENHANCEMENT] Extend Alertmanager dashboard: [#313](https://github.com/grafana/cortex-jsonnet/pull/313)
  * "Tenants" stat panel - shows number of discovered tenant configurations.
  * "Replication" row - information about the replication of tenants/alerts/silences over instances.
  * "Tenant Configuration Sync" row - information about the configuration sync procedure.
  * "Sharding Initial State Sync" row - information about the initial state sync procedure when sharding is enabled.
  * "Sharding Runtime State Sync" row - information about various state operations which occur when sharding is enabled (replication, fetch, marge, persist).
* [ENHANCEMENT] Update gsutil command for `not healthy index found` playbook [#370](https://github.com/grafana/cortex-jsonnet/pull/370)
* [ENHANCEMENT] Added Alertmanager alerts and playbooks covering configuration syncs and sharding operation: [#377 [#378](https://github.com/grafana/cortex-jsonnet/pull/378)
  * `CortexAlertmanagerSyncConfigsFailing`
  * `CortexAlertmanagerRingCheckFailing`
  * `CortexAlertmanagerPartialStateMergeFailing`
  * `CortexAlertmanagerReplicationFailing`
  * `CortexAlertmanagerPersistStateFailing`
  * `CortexAlertmanagerInitialSyncFailed`
* [ENHANCEMENT] Add recording rules to improve responsiveness of Alertmanager dashboard. [#387](https://github.com/grafana/cortex-jsonnet/pull/387)
* [ENHANCEMENT] Add `CortexRolloutStuck` alert. [#405](https://github.com/grafana/cortex-jsonnet/pull/405)
* [ENHANCEMENT] Added `CortexKVStoreFailure` alert. [#406](https://github.com/grafana/cortex-jsonnet/pull/406)
* [ENHANCEMENT] Use configured `ruler` jobname for ruler dashboard panels. [#409](https://github.com/grafana/cortex-jsonnet/pull/409)
* [ENHANCEMENT] Add ability to override `datasource` for generated dashboards. [#407](https://github.com/grafana/cortex-jsonnet/pull/407)
* [ENHANCEMENT] Use alertmanager jobname for alertmanager dashboard panels [#411](https://github.com/grafana/cortex-jsonnet/pull/411)
* [ENHANCEMENT] Added `CortexDistributorReachingInflightPushRequestLimit` alert. [#408](https://github.com/grafana/cortex-jsonnet/pull/408)
* [ENHANCEMENT] Added `CortexReachingTCPConnectionsLimit` alert. #403
* [ENHANCEMENT] Added "Cortex / Writes Networking" and "Cortex / Reads Networking" dashboards. #405
* [ENHANCEMENT] Improved "Queue length" panel in "Cortex / Queries" dashboard. #408
* [ENHANCEMENT] Add `CortexDistributorReachingInflightPushRequestLimit` alert and playbook. #401
* [ENHANCEMENT] Added "Recover accidentally deleted blocks (Google Cloud specific)" playbook. #475
* [ENHANCEMENT] Added support to multi-zone store-gateway deployments. #608 #615
* [ENHANCEMENT] Show supplementary alertmanager services in the Rollout Progress dashboard. #738 #855
* [ENHANCEMENT] Added `mimir` to default job names. This makes dashboards and alerts working when Mimir is installed in single-binary mode and the deployment is named `mimir`. #921
* [ENHANCEMENT] Introduced a new alert for the Alertmanager: `MimirAlertmanagerAllocatingTooMuchMemory`. It has two severities based on the memory usage against limits, a `warning` level at 80% and a `critical` level at 90%. #1206
* [BUGFIX] Fixed `CortexIngesterHasNotShippedBlocks` alert false positive in case an ingester instance had ingested samples in the past, then no traffic was received for a long period and then it started receiving samples again. [#308](https://github.com/grafana/cortex-jsonnet/pull/308)
* [BUGFIX] Fixed `CortexInconsistentRuntimeConfig` metric. [#335](https://github.com/grafana/cortex-jsonnet/pull/335)
* [BUGFIX] Fixed scaling dashboard to correctly work when a Cortex service deployment spans across multiple zones (a zone is expected to have the `zone-[a-z]` suffix). [#365](https://github.com/grafana/cortex-jsonnet/pull/365)
* [BUGFIX] Fixed rollout progress dashboard to correctly work when a Cortex service deployment spans across multiple zones (a zone is expected to have the `zone-[a-z]` suffix). [#366](https://github.com/grafana/cortex-jsonnet/pull/366)
* [BUGFIX] Fixed rollout progress dashboard to include query-scheduler too. [#376](https://github.com/grafana/cortex-jsonnet/pull/376)
* [BUGFIX] Upstream recording rule `node_namespace_pod_container:container_cpu_usage_seconds_total:sum_irate` renamed. [#379](https://github.com/grafana/cortex-jsonnet/pull/379)
* [BUGFIX] Fixed writes/reads/alertmanager resources dashboards to use `$._config.job_names.gateway`. [#403](https://github.com/grafana/cortex-jsonnet/pull/403)
* [BUGFIX] Span the annotation.message in alerts as YAML multiline strings. [#412](https://github.com/grafana/cortex-jsonnet/pull/412)
* [BUGFIX] Fixed "Instant queries / sec" in "Cortex / Reads" dashboard. #445
* [BUGFIX] Fixed and added missing KV store panels in Writes, Reads, Ruler and Compactor dashboards. #448
* [BUGFIX] Fixed Alertmanager dashboard when alertmanager is running as part of single binary. #1064
* [BUGFIX] Fixed Ruler dashboard when ruler is running as part of single binary. #1260
* [BUGFIX] Query-frontend: fixed bad querier status code mapping with query-sharding enabled. #1227

### Jsonnet

_Changes since `grafana/cortex-jsonnet` `1.9.0`._

* [CHANGE] Removed chunks storage support. #639
  * Removed the following fields from `_config`:
    * `storage_engine` (defaults to `blocks`)
    * `querier_second_storage_engine` (not supported anymore)
    * `table_manager_enabled`, `table_prefix`
    * `memcached_index_writes_enabled` and `memcached_index_writes_max_item_size_mb`
    * `storeMemcachedChunksConfig`
    * `storeConfig`
    * `max_chunk_idle`
    * `schema` (the schema configmap is still added for backward compatibility reasons)
    * `bigtable_instance` and `bigtable_project`
    * `client_configs`
    * `enabledBackends`
    * `storage_backend`
    * `cassandra_addresses`
    * `s3_bucket_name`
    * `ingester_deployment_without_wal` (was only used by chunks storage)
    * `ingester` (was only used to configure chunks storage WAL)
  * Removed the following CLI flags from `ingester_args`:
    * `ingester.max-chunk-age`
    * `ingester.max-stale-chunk-idle`
    * `ingester.max-transfer-retries`
    * `ingester.retain-period`
* [CHANGE] Changed `overrides-exporter.libsonnet` from being based on cortex-tools to Mimir `overrides-exporter` target. #646
* [CHANGE] Store gateway: set `-blocks-storage.bucket-store.index-cache.memcached.max-get-multi-concurrency`,
  `-blocks-storage.bucket-store.chunks-cache.memcached.max-get-multi-concurrency`,
  `-blocks-storage.bucket-store.metadata-cache.memcached.max-get-multi-concurrency`,
  `-blocks-storage.bucket-store.index-cache.memcached.max-idle-connections`,
  `-blocks-storage.bucket-store.chunks-cache.memcached.max-idle-connections`,
  `-blocks-storage.bucket-store.metadata-cache.memcached.max-idle-connections` to 100 [#414](https://github.com/grafana/cortex-jsonnet/pull/414)
* [CHANGE] Alertmanager: mounted overrides configmap to alertmanager too. [#315](https://github.com/grafana/cortex-jsonnet/pull/315)
* [CHANGE] Memcached: upgraded memcached from `1.5.17` to `1.6.9`. [#316](https://github.com/grafana/cortex-jsonnet/pull/316)
* [CHANGE] Store-gateway: increased memory request and limit respectively from 6GB / 6GB to 12GB / 18GB. [#322](https://github.com/grafana/cortex-jsonnet/pull/322)
* [CHANGE] Store-gateway: increased `-blocks-storage.bucket-store.max-chunk-pool-bytes` from 2GB (default) to 12GB. [#322](https://github.com/grafana/cortex-jsonnet/pull/322)
* [CHANGE] Ingester/Ruler: set `-server.grpc-max-send-msg-size-bytes` and `-server.grpc-max-send-msg-size-bytes` to sensible default values (10MB). [#326](https://github.com/grafana/cortex-jsonnet/pull/326)
* [CHANGE] Decreased `-server.grpc-max-concurrent-streams` from 100k to 10k. [#369](https://github.com/grafana/cortex-jsonnet/pull/369)
* [CHANGE] Decreased blocks storage ingesters graceful termination period from 80m to 20m. [#369](https://github.com/grafana/cortex-jsonnet/pull/369)
* [CHANGE] Increase the rules per group and rule groups limits on different tiers. [#396](https://github.com/grafana/cortex-jsonnet/pull/396)
* [CHANGE] Removed `max_samples_per_query` limit, since it only works with chunks and only when using `-distributor.shard-by-all-labels=false`. [#397](https://github.com/grafana/cortex-jsonnet/pull/397)
* [CHANGE] Removed chunks storage query sharding config support. The following config options have been removed: [#398](https://github.com/grafana/cortex-jsonnet/pull/398)
  * `_config` > `queryFrontend` > `shard_factor`
  * `_config` > `queryFrontend` > `sharded_queries_enabled`
  * `_config` > `queryFrontend` > `query_split_factor`
* [CHANGE] Rename ruler_s3_bucket_name and ruler_gcs_bucket_name to ruler_storage_bucket_name: [#415](https://github.com/grafana/cortex-jsonnet/pull/415)
* [CHANGE] Fine-tuned rolling update policy for distributor, querier, query-frontend, query-scheduler. [#420](https://github.com/grafana/cortex-jsonnet/pull/420)
* [CHANGE] Increased memcached metadata/chunks/index-queries max connections from 4k to 16k. [#420](https://github.com/grafana/cortex-jsonnet/pull/420)
* [CHANGE] Disabled step alignment in query-frontend to be compliant with PromQL. [#420](https://github.com/grafana/cortex-jsonnet/pull/420)
* [CHANGE] Do not limit compactor CPU and request a number of cores equal to the configured concurrency. [#420](https://github.com/grafana/cortex-jsonnet/pull/420)
* [CHANGE] Configured split-and-merge compactor. #853
  * The following CLI flags are set on compactor:
    * `-compactor.split-and-merge-shards=0`
    * `-compactor.compactor-tenant-shard-size=1`
    * `-compactor.split-groups=1`
    * `-compactor.max-opening-blocks-concurrency=4`
    * `-compactor.max-closing-blocks-concurrency=2`
    * `-compactor.symbols-flushers-concurrency=4`
  * The following per-tenant overrides have been set on `super_user` and `mega_user` classes:
    ```
    compactor_split_and_merge_shards: 2,
    compactor_tenant_shard_size: 2,
    compactor_split_groups: 2,
    ```
* [CHANGE] The entrypoint file to include has been renamed from `cortex.libsonnet` to `mimir.libsonnet`. #897
* [CHANGE] The default image config field has been renamed from `cortex` to `mimir`. #896
   ```
   {
     _images+:: {
       mimir: '...',
     },
   }
   ```
* [CHANGE] Removed `cortex_` prefix from config fields. #898
  * The following config fields have been renamed:
    * `cortex_bucket_index_enabled` renamed to `bucket_index_enabled`
    * `cortex_compactor_cleanup_interval` renamed to `compactor_cleanup_interval`
    * `cortex_compactor_data_disk_class` renamed to `compactor_data_disk_class`
    * `cortex_compactor_data_disk_size` renamed to `compactor_data_disk_size`
    * `cortex_compactor_max_concurrency` renamed to `compactor_max_concurrency`
    * `cortex_distributor_allow_multiple_replicas_on_same_node` renamed to `distributor_allow_multiple_replicas_on_same_node`
    * `cortex_ingester_data_disk_class` renamed to `ingester_data_disk_class`
    * `cortex_ingester_data_disk_size` renamed to `ingester_data_disk_size`
    * `cortex_querier_allow_multiple_replicas_on_same_node` renamed to `querier_allow_multiple_replicas_on_same_node`
    * `cortex_query_frontend_allow_multiple_replicas_on_same_node` renamed to `query_frontend_allow_multiple_replicas_on_same_node`
    * `cortex_query_sharding_enabled` renamed to `query_sharding_enabled`
    * `cortex_query_sharding_msg_size_factor` renamed to `query_sharding_msg_size_factor`
    * `cortex_ruler_allow_multiple_replicas_on_same_node` renamed to `ruler_allow_multiple_replicas_on_same_node`
    * `cortex_store_gateway_data_disk_class` renamed to `store_gateway_data_disk_class`
    * `cortex_store_gateway_data_disk_size` renamed to `store_gateway_data_disk_size`
* [CHANGE] The overrides configmap default mountpoint has changed from `/etc/cortex` to `/etc/mimir`. It can be customized via the `overrides_configmap_mountpoint` config field. #899
* [CHANGE] Enabled in the querier the features to query label names with matchers, PromQL at modifier and query long-term storage for labels. #905
* [CHANGE] Reduced TSDB blocks retention on ingesters disk from 96h to 24h. #905
* [CHANGE] Enabled closing of idle TSDB in ingesters. #905
* [CHANGE] Disabled TSDB isolation in ingesters for better performances. #905
* [CHANGE] Changed log level of querier, query-frontend, query-scheduler and alertmanager from `debug` to `info`. #905
* [CHANGE] Enabled attributes in-memory cache in store-gateway. #905
* [CHANGE] Configured store-gateway to not load blocks containing samples more recent than 10h (because such samples are queried from ingesters). #905
* [CHANGE] Dynamically compute `-compactor.deletion-delay` based on other settings, in order to reduce the deletion delay as much as possible and lower the number of live blocks in the storage. #907
* [CHANGE] The config field `distributorConfig` has been renamed to `ingesterRingClientConfig`. Config field `ringClient` has been removed in favor of `ingesterRingClientConfig`. #997 #1057
* [CHANGE] Gossip.libsonnet has been fixed to modify all ring configurations, not only the ingester ring config. Furthermore it now supports migration via multi KV store. #1057 #1099
* [CHANGE] Changed the default of `bucket_index_enabled` to `true`. #924
* [CHANGE] Remove the support for the test-exporter. #1133
* [CHANGE] Removed `$.distributor_deployment_labels`, `$.ingester_deployment_labels` and `$.querier_deployment_labels` fields, that were used by gossip.libsonnet to inject additional label. Now the label is injected directly into pods of statefulsets and deployments. #1297
* [CHANGE] Disabled `-ingester.readiness-check-ring-health`. #1352
* [CHANGE] Changed Alertmanager CPU request from `100m` to `2` cores, and memory request from `1Gi` to `10Gi`. Set Alertmanager memory limit to `15Gi`. #1206
* [CHANGE] gossip.libsonnet has been renamed to memberlist.libsonnet, and is now imported by default. Use of memberlist for ring is enabled by setting `_config.memberlist_ring_enabled` to true. #1526
* [FEATURE] Added query sharding support. It can be enabled setting `cortex_query_sharding_enabled: true` in the `_config` object. #653
* [FEATURE] Added shuffle-sharding support. It can be enabled and configured using the following config: #902
   ```
   _config+:: {
     shuffle_sharding:: {
       ingester_write_path_enabled: true,
       ingester_read_path_enabled: true,
       querier_enabled: true,
       ruler_enabled: true,
       store_gateway_enabled: true,
     },
   }
   ```
* [FEATURE] Added multi-zone ingesters and store-gateways support. #1352 #1552
* [ENHANCEMENT] Add overrides config to compactor. This allows setting retention configs per user. [#386](https://github.com/grafana/cortex-jsonnet/pull/386)
* [ENHANCEMENT] Added 256MB memory ballast to querier. [#369](https://github.com/grafana/cortex-jsonnet/pull/369)
* [ENHANCEMENT] Update `etcd-operator` to latest version (see https://github.com/grafana/jsonnet-libs/pull/480). [#263](https://github.com/grafana/cortex-jsonnet/pull/263)
* [ENHANCEMENT] Add support for Azure storage in Alertmanager configuration. [#381](https://github.com/grafana/cortex-jsonnet/pull/381)
* [ENHANCEMENT] Add support for running Alertmanager in sharding mode. [#394](https://github.com/grafana/cortex-jsonnet/pull/394)
* [ENHANCEMENT] Allow to customize PromQL engine settings via `queryEngineConfig`. [#399](https://github.com/grafana/cortex-jsonnet/pull/399)
* [ENHANCEMENT] Define Azure object storage ruler args. [#416](https://github.com/grafana/cortex-jsonnet/pull/416)
* [ENHANCEMENT] Added the following config options to allow to schedule multiple replicas of the same service on the same node: [#418](https://github.com/grafana/cortex-jsonnet/pull/418)
  * `cortex_distributor_allow_multiple_replicas_on_same_node`
  * `cortex_ruler_allow_multiple_replicas_on_same_node`
  * `cortex_querier_allow_multiple_replicas_on_same_node`
  * `cortex_query_frontend_allow_multiple_replicas_on_same_node`
* [BUGFIX] Alertmanager: fixed `--alertmanager.cluster.peers` CLI flag passed to alertmanager when HA is enabled. [#329](https://github.com/grafana/cortex-jsonnet/pull/329)
* [BUGFIX] Fixed `-distributor.extend-writes` setting on ruler when `unregister_ingesters_on_shutdown` is disabled. [#369](https://github.com/grafana/cortex-jsonnet/pull/369)
* [BUGFIX] Treat `compactor_blocks_retention_period` type as string rather than int.[#395](https://github.com/grafana/cortex-jsonnet/pull/395)
* [BUGFIX] Pass `-ruler-storage.s3.endpoint` to ruler when using S3. [#421](https://github.com/grafana/cortex-jsonnet/pull/421)
* [BUGFIX] Remove service selector on label `gossip_ring_member` from other services than `gossip-ring`. [#1008](https://github.com/grafana/mimir/pull/1008)
* [BUGFIX] Rename `-ingester.readiness-check-ring-health` to `-ingester.ring.readiness-check-ring-health`, to reflect current name of flag. #1460

### Mimirtool

_Changes since cortextool `0.10.7`._

* [CHANGE] The following environment variables have been renamed: #883
  * `CORTEX_ADDRESS` to `MIMIR_ADDRESS`
  * `CORTEX_API_USER` to `MIMIR_API_USER`
  * `CORTEX_API_KEY` to `MIMIR_API_KEY`
  * `CORTEX_TENANT_ID` to `MIMIR_TENANT_ID`
  * `CORTEX_TLS_CA_PATH` to `MIMIR_TLS_CA_PATH`
  * `CORTEX_TLS_CERT_PATH` to `MIMIR_TLS_CERT_PATH`
  * `CORTEX_TLS_KEY_PATH` to `MIMIR_TLS_KEY_PATH`
* [CHANGE] Change `cortex` backend to `mimir`. #883
* [CHANGE] Do not publish `mimirtool` binary for 386 windows architecture. #1263
* [CHANGE] `analyse` command has been renamed to `analyze`. #1318
* [FEATURE] Support Arm64 on Darwin for all binaries (benchtool etc). https://github.com/grafana/cortex-tools/pull/215
* [ENHANCEMENT] Correctly support federated rules. #823
* [BUGFIX] Fix `cortextool rules` legends displaying wrong symbols for updates and deletions. https://github.com/grafana/cortex-tools/pull/226

### Query-tee

_Changes since Cortex `1.10.0`._

* [ENHANCEMENT] Added `/api/v1/query_exemplars` API endpoint support (no results comparison). #168
* [ENHANCEMENT] Add a flag (`--proxy.compare-use-relative-error`) in the query-tee to compare floating point values using relative error. #208
* [ENHANCEMENT] Add a flag (`--proxy.compare-skip-recent-samples`) in the query-tee to skip comparing recent samples. By default samples not older than 1 minute are skipped. #234
* [BUGFIX] Fixes a panic in the query-tee when comparing result. #207
* [BUGFIX] Ensure POST requests are handled correctly #286

### Blocksconvert

_Changes since Cortex `1.10.0`._

* [CHANGE] Blocksconvert tool was removed from Mimir. #637

### Metaconvert

_Changes since Cortex `1.10.0`._

* [CHANGE] `thanosconvert` tool has been renamed to `metaconvert`. `-config.file` option has been removed, while it now requires `-tenant` option to work on single tenant only. It now also preserves labels recognized by Mimir. #1120

### Test-exporter

_Changes since Cortex `1.10.0`._

* [CHANGE] Removed the test-exporter tool. #1133

### Tools

_Changes since Cortex `1.10.0`._

* [CHANGE] Removed `query-audit`. You can use `query-tee` to compare query results and performances of two Grafana Mimir backends. #1380

## Cortex 1.10.0 / 2021-08-03

* [CHANGE] Prevent path traversal attack from users able to control the HTTP header `X-Scope-OrgID`. #4375 (CVE-2021-36157)
  * Users only have control of the HTTP header when Cortex is not frontend by an auth proxy validating the tenant IDs
* [CHANGE] Enable strict JSON unmarshal for `pkg/util/validation.Limits` struct. The custom `UnmarshalJSON()` will now fail if the input has unknown fields. #4298
* [CHANGE] Cortex chunks storage has been deprecated and it's now in maintenance mode: all Cortex users are encouraged to migrate to the blocks storage. No new features will be added to the chunks storage. The default Cortex configuration still runs the chunks engine; please check out the [blocks storage doc](https://cortexmetrics.io/docs/blocks-storage/) on how to configure Cortex to run with the blocks storage.  #4268
* [CHANGE] The example Kubernetes manifests (stored at `k8s/`) have been removed due to a lack of proper support and maintenance. #4268
* [CHANGE] Querier / ruler: deprecated `-store.query-chunk-limit` CLI flag (and its respective YAML config option `max_chunks_per_query`) in favour of `-querier.max-fetched-chunks-per-query` (and its respective YAML config option `max_fetched_chunks_per_query`). The new limit specifies the maximum number of chunks that can be fetched in a single query from ingesters and long-term storage: the total number of actual fetched chunks could be 2x the limit, being independently applied when querying ingesters and long-term storage. #4125
* [CHANGE] Alertmanager: allowed to configure the experimental receivers firewall on a per-tenant basis. The following CLI flags (and their respective YAML config options) have been changed and moved to the limits config section: #4143
  - `-alertmanager.receivers-firewall.block.cidr-networks` renamed to `-alertmanager.receivers-firewall-block-cidr-networks`
  - `-alertmanager.receivers-firewall.block.private-addresses` renamed to `-alertmanager.receivers-firewall-block-private-addresses`
* [CHANGE] Change default value of `-server.grpc.keepalive.min-time-between-pings` from `5m` to `10s` and `-server.grpc.keepalive.ping-without-stream-allowed` to `true`. #4168
* [CHANGE] Ingester: Change default value of `-ingester.active-series-metrics-enabled` to `true`. This incurs a small increase in memory usage, between 1.2% and 1.6% as measured on ingesters with 1.3M active series. #4257
* [CHANGE] Dependency: update go-redis from v8.2.3 to v8.9.0. #4236
* [FEATURE] Querier: Added new `-querier.max-fetched-series-per-query` flag. When Cortex is running with blocks storage, the max series per query limit is enforced in the querier and applies to unique series received from ingesters and store-gateway (long-term storage). #4179
* [FEATURE] Querier/Ruler: Added new `-querier.max-fetched-chunk-bytes-per-query` flag. When Cortex is running with blocks storage, the max chunk bytes limit is enforced in the querier and ruler and limits the size of all aggregated chunks returned from ingesters and storage as bytes for a query. #4216
* [FEATURE] Alertmanager: support negative matchers, time-based muting - [upstream release notes](https://github.com/prometheus/alertmanager/releases/tag/v0.22.0). #4237
* [FEATURE] Alertmanager: Added rate-limits to notifiers. Rate limits used by all integrations can be configured using `-alertmanager.notification-rate-limit`, while per-integration rate limits can be specified via `-alertmanager.notification-rate-limit-per-integration` parameter. Both shared and per-integration limits can be overwritten using overrides mechanism. These limits are applied on individual (per-tenant) alertmanagers. Rate-limited notifications are failed notifications. It is possible to monitor rate-limited notifications via new `cortex_alertmanager_notification_rate_limited_total` metric. #4135 #4163
* [FEATURE] Alertmanager: Added `-alertmanager.max-config-size-bytes` limit to control size of configuration files that Cortex users can upload to Alertmanager via API. This limit is configurable per-tenant. #4201
* [FEATURE] Alertmanager: Added `-alertmanager.max-templates-count` and `-alertmanager.max-template-size-bytes` options to control number and size of templates uploaded to Alertmanager via API. These limits are configurable per-tenant. #4223
* [FEATURE] Added flag `-debug.block-profile-rate` to enable goroutine blocking events profiling. #4217
* [FEATURE] Alertmanager: The experimental sharding feature is now considered complete. Detailed information about the configuration options can be found [here for alertmanager](https://cortexmetrics.io/docs/configuration/configuration-file/#alertmanager_config) and [here for the alertmanager storage](https://cortexmetrics.io/docs/configuration/configuration-file/#alertmanager_storage_config). To use the feature: #3925 #4020 #4021 #4031 #4084 #4110 #4126 #4127 #4141 #4146 #4161 #4162 #4222
  * Ensure that a remote storage backend is configured for Alertmanager to store state using `-alertmanager-storage.backend`, and flags related to the backend. Note that the `local` and `configdb` storage backends are not supported.
  * Ensure that a ring store is configured using `-alertmanager.sharding-ring.store`, and set the flags relevant to the chosen store type.
  * Enable the feature using `-alertmanager.sharding-enabled`.
  * Note the prior addition of a new configuration option `-alertmanager.persist-interval`. This sets the interval between persisting the current alertmanager state (notification log and silences) to object storage. See the [configuration file reference](https://cortexmetrics.io/docs/configuration/configuration-file/#alertmanager_config) for more information.
* [ENHANCEMENT] Alertmanager: Cleanup persisted state objects from remote storage when a tenant configuration is deleted. #4167
* [ENHANCEMENT] Storage: Added the ability to disable Open Census within GCS client (e.g `-gcs.enable-opencensus=false`). #4219
* [ENHANCEMENT] Etcd: Added username and password to etcd config. #4205
* [ENHANCEMENT] Alertmanager: introduced new metrics to monitor operation when using `-alertmanager.sharding-enabled`: #4149
  * `cortex_alertmanager_state_fetch_replica_state_total`
  * `cortex_alertmanager_state_fetch_replica_state_failed_total`
  * `cortex_alertmanager_state_initial_sync_total`
  * `cortex_alertmanager_state_initial_sync_completed_total`
  * `cortex_alertmanager_state_initial_sync_duration_seconds`
  * `cortex_alertmanager_state_persist_total`
  * `cortex_alertmanager_state_persist_failed_total`
* [ENHANCEMENT] Blocks storage: support ingesting exemplars and querying of exemplars.  Enabled by setting new CLI flag `-blocks-storage.tsdb.max-exemplars=<n>` or config option `blocks_storage.tsdb.max_exemplars` to positive value. #4124 #4181
* [ENHANCEMENT] Distributor: Added distributors ring status section in the admin page. #4151
* [ENHANCEMENT] Added zone-awareness support to alertmanager for use when sharding is enabled. When zone-awareness is enabled, alerts will be replicated across availability zones. #4204
* [ENHANCEMENT] Added `tenant_ids` tag to tracing spans #4186
* [ENHANCEMENT] Ring, query-frontend: Avoid using automatic private IPs (APIPA) when discovering IP address from the interface during the registration of the instance in the ring, or by query-frontend when used with query-scheduler. APIPA still used as last resort with logging indicating usage. #4032
* [ENHANCEMENT] Memberlist: introduced new metrics to aid troubleshooting tombstone convergence: #4231
  * `memberlist_client_kv_store_value_tombstones`
  * `memberlist_client_kv_store_value_tombstones_removed_total`
  * `memberlist_client_messages_to_broadcast_dropped_total`
* [ENHANCEMENT] Alertmanager: Added `-alertmanager.max-dispatcher-aggregation-groups` option to control max number of active dispatcher groups in Alertmanager (per tenant, also overrideable). When the limit is reached, Dispatcher produces log message and increases `cortex_alertmanager_dispatcher_aggregation_group_limit_reached_total` metric. #4254
* [ENHANCEMENT] Alertmanager: Added `-alertmanager.max-alerts-count` and `-alertmanager.max-alerts-size-bytes` to control max number of alerts and total size of alerts that a single user can have in Alertmanager's memory. Adding more alerts will fail with a log message and incrementing `cortex_alertmanager_alerts_insert_limited_total` metric (per-user). These limits can be overrided by using per-tenant overrides. Current values are tracked in `cortex_alertmanager_alerts_limiter_current_alerts` and `cortex_alertmanager_alerts_limiter_current_alerts_size_bytes` metrics. #4253
* [ENHANCEMENT] Store-gateway: added `-store-gateway.sharding-ring.wait-stability-min-duration` and `-store-gateway.sharding-ring.wait-stability-max-duration` support to store-gateway, to wait for ring stability at startup. #4271
* [ENHANCEMENT] Ruler: added `rule_group` label to metrics `cortex_prometheus_rule_group_iterations_total` and `cortex_prometheus_rule_group_iterations_missed_total`. #4121
* [ENHANCEMENT] Ruler: added new metrics for tracking total number of queries and push requests sent to ingester, as well as failed queries and push requests. Failures are only counted for internal errors, but not user-errors like limits or invalid query. This is in contrast to existing `cortex_prometheus_rule_evaluation_failures_total`, which is incremented also when query or samples appending fails due to user-errors. #4281
  * `cortex_ruler_write_requests_total`
  * `cortex_ruler_write_requests_failed_total`
  * `cortex_ruler_queries_total`
  * `cortex_ruler_queries_failed_total`
* [ENHANCEMENT] Ingester: Added option `-ingester.ignore-series-limit-for-metric-names` with comma-separated list of metric names that will be ignored in max series per metric limit. #4302
* [ENHANCEMENT] Added instrumentation to Redis client, with the following metrics: #3976
  - `cortex_rediscache_request_duration_seconds`
* [BUGFIX] Purger: fix `Invalid null value in condition for column range` caused by `nil` value in range for WriteBatch query. #4128
* [BUGFIX] Ingester: fixed infrequent panic caused by a race condition between TSDB mmap-ed head chunks truncation and queries. #4176
* [BUGFIX] Alertmanager: fix Alertmanager status page if clustering via gossip is disabled or sharding is enabled. #4184
* [BUGFIX] Ruler: fix `/ruler/rule_groups` endpoint doesn't work when used with object store. #4182
* [BUGFIX] Ruler: Honor the evaluation delay for the `ALERTS` and `ALERTS_FOR_STATE` series. #4227
* [BUGFIX] Make multiple Get requests instead of MGet on Redis Cluster. #4056
* [BUGFIX] Ingester: fix issue where runtime limits erroneously override default limits. #4246
* [BUGFIX] Ruler: fix startup in single-binary mode when the new `ruler_storage` is used. #4252
* [BUGFIX] Querier: fix queries failing with "at least 1 healthy replica required, could only find 0" error right after scaling up store-gateways until they're ACTIVE in the ring. #4263
* [BUGFIX] Store-gateway: when blocks sharding is enabled, do not load all blocks in each store-gateway in case of a cold startup, but load only blocks owned by the store-gateway replica. #4271
* [BUGFIX] Memberlist: fix to setting the default configuration value for `-memberlist.retransmit-factor` when not provided. This should improve propagation delay of the ring state (including, but not limited to, tombstones). Note that if the configuration is already explicitly given, this fix has no effect. #4269
* [BUGFIX] Querier: Fix issue where samples in a chunk might get skipped by batch iterator. #4218

### Blocksconvert

* [ENHANCEMENT] Scanner: add support for DynamoDB (v9 schema only). #3828
* [ENHANCEMENT] Add Cassandra support. #3795
* [ENHANCEMENT] Scanner: retry failed uploads. #4188

## Cortex 1.9.0 / 2021-05-14

* [CHANGE] Alertmanager now removes local files after Alertmanager is no longer running for removed or resharded user. #3910
* [CHANGE] Alertmanager now stores local files in per-tenant folders. Files stored by Alertmanager previously are migrated to new hierarchy. Support for this migration will be removed in Cortex 1.11. #3910
* [CHANGE] Ruler: deprecated `-ruler.storage.*` CLI flags (and their respective YAML config options) in favour of `-ruler-storage.*`. The deprecated config will be removed in Cortex 1.11. #3945
* [CHANGE] Alertmanager: deprecated `-alertmanager.storage.*` CLI flags (and their respective YAML config options) in favour of `-alertmanager-storage.*`. This change doesn't apply to `alertmanager.storage.path` and `alertmanager.storage.retention`. The deprecated config will be removed in Cortex 1.11. #4002
* [CHANGE] Alertmanager: removed `-cluster.` CLI flags deprecated in Cortex 1.7. The new config options to use are: #3946
  * `-alertmanager.cluster.listen-address` instead of `-cluster.listen-address`
  * `-alertmanager.cluster.advertise-address` instead of `-cluster.advertise-address`
  * `-alertmanager.cluster.peers` instead of `-cluster.peer`
  * `-alertmanager.cluster.peer-timeout` instead of `-cluster.peer-timeout`
* [CHANGE] Blocks storage: removed the config option `-blocks-storage.bucket-store.index-cache.postings-compression-enabled`, which was deprecated in Cortex 1.6. Postings compression is always enabled. #4101
* [CHANGE] Querier: removed the config option `-store.max-look-back-period`, which was deprecated in Cortex 1.6 and was used only by the chunks storage. You should use `-querier.max-query-lookback` instead. #4101
* [CHANGE] Query Frontend: removed the config option `-querier.compress-http-responses`, which was deprecated in Cortex 1.6. You should use`-api.response-compression-enabled` instead. #4101
* [CHANGE] Runtime-config / overrides: removed the config options `-limits.per-user-override-config` (use `-runtime-config.file`) and `-limits.per-user-override-period` (use `-runtime-config.reload-period`), both deprecated since Cortex 0.6.0. #4112
* [CHANGE] Cortex now fails fast on startup if unable to connect to the ring backend. #4068
* [FEATURE] The following features have been marked as stable: #4101
  - Shuffle-sharding
  - Querier support for querying chunks and blocks store at the same time
  - Tracking of active series and exporting them as metrics (`-ingester.active-series-metrics-enabled` and related flags)
  - Blocks storage: lazy mmap of block indexes in the store-gateway (`-blocks-storage.bucket-store.index-header-lazy-loading-enabled`)
  - Ingester: close idle TSDB and remove them from local disk (`-blocks-storage.tsdb.close-idle-tsdb-timeout`)
* [FEATURE] Memberlist: add TLS configuration options for the memberlist transport layer used by the gossip KV store. #4046
  * New flags added for memberlist communication:
    * `-memberlist.tls-enabled`
    * `-memberlist.tls-cert-path`
    * `-memberlist.tls-key-path`
    * `-memberlist.tls-ca-path`
    * `-memberlist.tls-server-name`
    * `-memberlist.tls-insecure-skip-verify`
* [FEATURE] Ruler: added `local` backend support to the ruler storage configuration under the `-ruler-storage.` flag prefix. #3932
* [ENHANCEMENT] Store-gateway: cache object attributes looked up when fetching chunks in the metadata cache when configured (`-blocks-storage.bucket-store.metadata-cache.backend`) instead of the chunk cache. #270
* [ENHANCEMENT] Upgraded Docker base images to `alpine:3.13`. #4042
* [ENHANCEMENT] Blocks storage: reduce ingester memory by eliminating series reference cache. #3951
* [ENHANCEMENT] Ruler: optimized `<prefix>/api/v1/rules` and `<prefix>/api/v1/alerts` when ruler sharding is enabled. #3916
* [ENHANCEMENT] Ruler: added the following metrics when ruler sharding is enabled: #3916
  * `cortex_ruler_clients`
  * `cortex_ruler_client_request_duration_seconds`
* [ENHANCEMENT] Alertmanager: Add API endpoint to list all tenant alertmanager configs: `GET /multitenant_alertmanager/configs`. #3529
* [ENHANCEMENT] Ruler: Add API endpoint to list all tenant ruler rule groups: `GET /ruler/rule_groups`. #3529
* [ENHANCEMENT] Query-frontend/scheduler: added querier forget delay (`-query-frontend.querier-forget-delay` and `-query-scheduler.querier-forget-delay`) to mitigate the blast radius in the event queriers crash because of a repeatedly sent "query of death" when shuffle-sharding is enabled. #3901
* [ENHANCEMENT] Query-frontend: reduced memory allocations when serializing query response. #3964
* [ENHANCEMENT] Querier / ruler: some optimizations to PromQL query engine. #3934 #3989
* [ENHANCEMENT] Ingester: reduce CPU and memory when an high number of errors are returned by the ingester on the write path with the blocks storage. #3969 #3971 #3973
* [ENHANCEMENT] Distributor: reduce CPU and memory when an high number of errors are returned by the distributor on the write path. #3990
* [ENHANCEMENT] Put metric before label value in the "label value too long" error message. #4018
* [ENHANCEMENT] Allow use of `y|w|d` suffixes for duration related limits and per-tenant limits. #4044
* [ENHANCEMENT] Query-frontend: Small optimization on top of PR #3968 to avoid unnecessary Extents merging. #4026
* [ENHANCEMENT] Add a metric `cortex_compactor_compaction_interval_seconds` for the compaction interval config value. #4040
* [ENHANCEMENT] Ingester: added following per-ingester (instance) experimental limits: max number of series in memory (`-ingester.instance-limits.max-series`), max number of users in memory (`-ingester.instance-limits.max-tenants`), max ingestion rate (`-ingester.instance-limits.max-ingestion-rate`), and max inflight requests (`-ingester.instance-limits.max-inflight-push-requests`). These limits are only used when using blocks storage. Limits can also be configured using runtime-config feature, and current values are exported as `cortex_ingester_instance_limits` metric. #3992.
* [ENHANCEMENT] Cortex is now built with Go 1.16. #4062
* [ENHANCEMENT] Distributor: added per-distributor experimental limits: max number of inflight requests (`-distributor.instance-limits.max-inflight-push-requests`) and max ingestion rate in samples/sec (`-distributor.instance-limits.max-ingestion-rate`). If not set, these two are unlimited. Also added metrics to expose current values (`cortex_distributor_inflight_push_requests`, `cortex_distributor_ingestion_rate_samples_per_second`) as well as limits (`cortex_distributor_instance_limits` with various `limit` label values). #4071
* [ENHANCEMENT] Ruler: Added `-ruler.enabled-tenants` and `-ruler.disabled-tenants` to explicitly enable or disable rules processing for specific tenants. #4074
* [ENHANCEMENT] Block Storage Ingester: `/flush` now accepts two new parameters: `tenant` to specify tenant to flush and `wait=true` to make call synchronous. Multiple tenants can be specified by repeating `tenant` parameter. If no `tenant` is specified, all tenants are flushed, as before. #4073
* [ENHANCEMENT] Alertmanager: validate configured `-alertmanager.web.external-url` and fail if ends with `/`. #4081
* [ENHANCEMENT] Alertmanager: added `-alertmanager.receivers-firewall.block.cidr-networks` and `-alertmanager.receivers-firewall.block.private-addresses` to block specific network addresses in HTTP-based Alertmanager receiver integrations. #4085
* [ENHANCEMENT] Allow configuration of Cassandra's host selection policy. #4069
* [ENHANCEMENT] Store-gateway: retry synching blocks if a per-tenant sync fails. #3975 #4088
* [ENHANCEMENT] Add metric `cortex_tcp_connections` exposing the current number of accepted TCP connections. #4099
* [ENHANCEMENT] Querier: Allow federated queries to run concurrently. #4065
* [ENHANCEMENT] Label Values API call now supports `match[]` parameter when querying blocks on storage (assuming `-querier.query-store-for-labels-enabled` is enabled). #4133
* [BUGFIX] Ruler-API: fix bug where `/api/v1/rules/<namespace>/<group_name>` endpoint return `400` instead of `404`. #4013
* [BUGFIX] Distributor: reverted changes done to rate limiting in #3825. #3948
* [BUGFIX] Ingester: Fix race condition when opening and closing tsdb concurrently. #3959
* [BUGFIX] Querier: streamline tracing spans. #3924
* [BUGFIX] Ruler Storage: ignore objects with empty namespace or group in the name. #3999
* [BUGFIX] Distributor: fix issue causing distributors to not extend the replication set because of failing instances when zone-aware replication is enabled. #3977
* [BUGFIX] Query-frontend: Fix issue where cached entry size keeps increasing when making tiny query repeatedly. #3968
* [BUGFIX] Compactor: `-compactor.blocks-retention-period` now supports weeks (`w`) and years (`y`). #4027
* [BUGFIX] Querier: returning 422 (instead of 500) when query hits `max_chunks_per_query` limit with block storage, when the limit is hit in the store-gateway. #3937
* [BUGFIX] Ruler: Rule group limit enforcement should now allow the same number of rules in a group as the limit. #3616
* [BUGFIX] Frontend, Query-scheduler: allow querier to notify about shutdown without providing any authentication. #4066
* [BUGFIX] Querier: fixed race condition causing queries to fail right after querier startup with the "empty ring" error. #4068
* [BUGFIX] Compactor: Increment `cortex_compactor_runs_failed_total` if compactor failed compact a single tenant. #4094
* [BUGFIX] Tracing: hot fix to avoid the Jaeger tracing client to indefinitely block the Cortex process shutdown in case the HTTP connection to the tracing backend is blocked. #4134
* [BUGFIX] Forward proper EndsAt from ruler to Alertmanager inline with Prometheus behaviour. #4017
* [BUGFIX] Querier: support filtering LabelValues with matchers when using tenant federation. #4277

### Blocksconvert

* [ENHANCEMENT] Builder: add `-builder.timestamp-tolerance` option which may reduce block size by rounding timestamps to make difference whole seconds. #3891

## Cortex 1.8.1 / 2021-04-27

* [CHANGE] Fix for CVE-2021-31232: Local file disclosure vulnerability when `-experimental.alertmanager.enable-api` is used. The HTTP basic auth `password_file` can be used as an attack vector to send any file content via a webhook. The alertmanager templates can be used as an attack vector to send any file content because the alertmanager can load any text file specified in the templates list.

## Cortex 1.8.0 / 2021-03-24

* [CHANGE] Alertmanager: Don't expose cluster information to tenants via the `/alertmanager/api/v1/status` API endpoint when operating with clustering enabled. #3903
* [CHANGE] Ingester: don't update internal "last updated" timestamp of TSDB if tenant only sends invalid samples. This affects how "idle" time is computed. #3727
* [CHANGE] Require explicit flag `-<prefix>.tls-enabled` to enable TLS in GRPC clients. Previously it was enough to specify a TLS flag to enable TLS validation. #3156
* [CHANGE] Query-frontend: removed `-querier.split-queries-by-day` (deprecated in Cortex 0.4.0). Please use `-querier.split-queries-by-interval` instead. #3813
* [CHANGE] Store-gateway: the chunks pool controlled by `-blocks-storage.bucket-store.max-chunk-pool-bytes` is now shared across all tenants. #3830
* [CHANGE] Ingester: return error code 400 instead of 429 when per-user/per-tenant series/metadata limits are reached. #3833
* [CHANGE] Compactor: add `reason` label to `cortex_compactor_blocks_marked_for_deletion_total` metric. Source blocks marked for deletion by compactor are labelled as `compaction`, while blocks passing the retention period are labelled as `retention`. #3879
* [CHANGE] Alertmanager: the `DELETE /api/v1/alerts` is now idempotent. No error is returned if the alertmanager config doesn't exist. #3888
* [FEATURE] Experimental Ruler Storage: Add a separate set of configuration options to configure the ruler storage backend under the `-ruler-storage.` flag prefix. All blocks storage bucket clients and the config service are currently supported. Clients using this implementation will only be enabled if the existing `-ruler.storage` flags are left unset. #3805 #3864
* [FEATURE] Experimental Alertmanager Storage: Add a separate set of configuration options to configure the alertmanager storage backend under the `-alertmanager-storage.` flag prefix. All blocks storage bucket clients and the config service are currently supported. Clients using this implementation will only be enabled if the existing `-alertmanager.storage` flags are left unset. #3888
* [FEATURE] Adds support to S3 server-side encryption using KMS. The S3 server-side encryption config can be overridden on a per-tenant basis for the blocks storage, ruler and alertmanager. Deprecated `-<prefix>.s3.sse-encryption`, please use the following CLI flags that have been added. #3651 #3810 #3811 #3870 #3886 #3906
  - `-<prefix>.s3.sse.type`
  - `-<prefix>.s3.sse.kms-key-id`
  - `-<prefix>.s3.sse.kms-encryption-context`
* [FEATURE] Querier: Enable `@ <timestamp>` modifier in PromQL using the new `-querier.at-modifier-enabled` flag. #3744
* [FEATURE] Overrides Exporter: Add `overrides-exporter` module for exposing per-tenant resource limit overrides as metrics. It is not included in `all` target (single-binary mode), and must be explicitly enabled. #3785
* [FEATURE] Experimental thanosconvert: introduce an experimental tool `thanosconvert` to migrate Thanos block metadata to Cortex metadata. #3770
* [FEATURE] Alertmanager: It now shards the `/api/v1/alerts` API using the ring when sharding is enabled. #3671
  * Added `-alertmanager.max-recv-msg-size` (defaults to 16M) to limit the size of HTTP request body handled by the alertmanager.
  * New flags added for communication between alertmanagers:
    * `-alertmanager.max-recv-msg-size`
    * `-alertmanager.alertmanager-client.remote-timeout`
    * `-alertmanager.alertmanager-client.tls-enabled`
    * `-alertmanager.alertmanager-client.tls-cert-path`
    * `-alertmanager.alertmanager-client.tls-key-path`
    * `-alertmanager.alertmanager-client.tls-ca-path`
    * `-alertmanager.alertmanager-client.tls-server-name`
    * `-alertmanager.alertmanager-client.tls-insecure-skip-verify`
* [FEATURE] Compactor: added blocks storage per-tenant retention support. This is configured via `-compactor.retention-period`, and can be overridden on a per-tenant basis. #3879
* [ENHANCEMENT] Queries: Instrument queries that were discarded due to the configured `max_outstanding_requests_per_tenant`. #3894
  * `cortex_query_frontend_discarded_requests_total`
  * `cortex_query_scheduler_discarded_requests_total`
* [ENHANCEMENT] Ruler: Add TLS and explicit basis authentication configuration options for the HTTP client the ruler uses to communicate with the alertmanager. #3752
  * `-ruler.alertmanager-client.basic-auth-username`: Configure the basic authentication username used by the client. Takes precedent over a URL configured username.
  * `-ruler.alertmanager-client.basic-auth-password`: Configure the basic authentication password used by the client. Takes precedent over a URL configured password.
  * `-ruler.alertmanager-client.tls-ca-path`: File path to the CA file.
  * `-ruler.alertmanager-client.tls-cert-path`: File path to the TLS certificate.
  * `-ruler.alertmanager-client.tls-insecure-skip-verify`: Boolean to disable verifying the certificate.
  * `-ruler.alertmanager-client.tls-key-path`: File path to the TLS key certificate.
  * `-ruler.alertmanager-client.tls-server-name`: Expected name on the TLS certificate.
* [ENHANCEMENT] Ingester: exposed metric `cortex_ingester_oldest_unshipped_block_timestamp_seconds`, tracking the unix timestamp of the oldest TSDB block not shipped to the storage yet. #3705
* [ENHANCEMENT] Prometheus upgraded. #3739 #3806
  * Avoid unnecessary `runtime.GC()` during compactions.
  * Prevent compaction loop in TSDB on data gap.
* [ENHANCEMENT] Query-Frontend now returns server side performance metrics using `Server-Timing` header when query stats is enabled. #3685
* [ENHANCEMENT] Runtime Config: Add a `mode` query parameter for the runtime config endpoint. `/runtime_config?mode=diff` now shows the YAML runtime configuration with all values that differ from the defaults. #3700
* [ENHANCEMENT] Distributor: Enable downstream projects to wrap distributor push function and access the deserialized write requests berfore/after they are pushed. #3755
* [ENHANCEMENT] Add flag `-<prefix>.tls-server-name` to require a specific server name instead of the hostname on the certificate. #3156
* [ENHANCEMENT] Alertmanager: Remove a tenant's alertmanager instead of pausing it as we determine it is no longer needed. #3722
* [ENHANCEMENT] Blocks storage: added more configuration options to S3 client. #3775
  * `-blocks-storage.s3.tls-handshake-timeout`: Maximum time to wait for a TLS handshake. 0 means no limit.
  * `-blocks-storage.s3.expect-continue-timeout`: The time to wait for a server's first response headers after fully writing the request headers if the request has an Expect header. 0 to send the request body immediately.
  * `-blocks-storage.s3.max-idle-connections`: Maximum number of idle (keep-alive) connections across all hosts. 0 means no limit.
  * `-blocks-storage.s3.max-idle-connections-per-host`: Maximum number of idle (keep-alive) connections to keep per-host. If 0, a built-in default value is used.
  * `-blocks-storage.s3.max-connections-per-host`: Maximum number of connections per host. 0 means no limit.
* [ENHANCEMENT] Ingester: when tenant's TSDB is closed, Ingester now removes pushed metrics-metadata from memory, and removes metadata (`cortex_ingester_memory_metadata`, `cortex_ingester_memory_metadata_created_total`, `cortex_ingester_memory_metadata_removed_total`) and validation metrics (`cortex_discarded_samples_total`, `cortex_discarded_metadata_total`). #3782
* [ENHANCEMENT] Distributor: cleanup metrics for inactive tenants. #3784
* [ENHANCEMENT] Ingester: Have ingester to re-emit following TSDB metrics. #3800
  * `cortex_ingester_tsdb_blocks_loaded`
  * `cortex_ingester_tsdb_reloads_total`
  * `cortex_ingester_tsdb_reloads_failures_total`
  * `cortex_ingester_tsdb_symbol_table_size_bytes`
  * `cortex_ingester_tsdb_storage_blocks_bytes`
  * `cortex_ingester_tsdb_time_retentions_total`
* [ENHANCEMENT] Querier: distribute workload across `-store-gateway.sharding-ring.replication-factor` store-gateway replicas when querying blocks and `-store-gateway.sharding-enabled=true`. #3824
* [ENHANCEMENT] Distributor / HA Tracker: added cleanup of unused elected HA replicas from KV store. Added following metrics to monitor this process: #3809
  * `cortex_ha_tracker_replicas_cleanup_started_total`
  * `cortex_ha_tracker_replicas_cleanup_marked_for_deletion_total`
  * `cortex_ha_tracker_replicas_cleanup_deleted_total`
  * `cortex_ha_tracker_replicas_cleanup_delete_failed_total`
* [ENHANCEMENT] Ruler now has new API endpoint `/ruler/delete_tenant_config` that can be used to delete all ruler groups for tenant. It is intended to be used by administrators who wish to clean up state after removed user. Note that this endpoint is enabled regardless of `-experimental.ruler.enable-api`. #3750 #3899
* [ENHANCEMENT] Query-frontend, query-scheduler: cleanup metrics for inactive tenants. #3826
* [ENHANCEMENT] Blocks storage: added `-blocks-storage.s3.region` support to S3 client configuration. #3811
* [ENHANCEMENT] Distributor: Remove cached subrings for inactive users when using shuffle sharding. #3849
* [ENHANCEMENT] Store-gateway: Reduced memory used to fetch chunks at query time. #3855
* [ENHANCEMENT] Ingester: attempt to prevent idle compaction from happening in concurrent ingesters by introducing a 25% jitter to the configured idle timeout (`-blocks-storage.tsdb.head-compaction-idle-timeout`). #3850
* [ENHANCEMENT] Compactor: cleanup local files for users that are no longer owned by compactor. #3851
* [ENHANCEMENT] Store-gateway: close empty bucket stores, and delete leftover local files for tenants that no longer belong to store-gateway. #3853
* [ENHANCEMENT] Store-gateway: added metrics to track partitioner behaviour. #3877
  * `cortex_bucket_store_partitioner_requested_bytes_total`
  * `cortex_bucket_store_partitioner_requested_ranges_total`
  * `cortex_bucket_store_partitioner_expanded_bytes_total`
  * `cortex_bucket_store_partitioner_expanded_ranges_total`
* [ENHANCEMENT] Store-gateway: added metrics to monitor chunk buffer pool behaviour. #3880
  * `cortex_bucket_store_chunk_pool_requested_bytes_total`
  * `cortex_bucket_store_chunk_pool_returned_bytes_total`
* [ENHANCEMENT] Alertmanager: load alertmanager configurations from object storage concurrently, and only load necessary configurations, speeding configuration synchronization process and executing fewer "GET object" operations to the storage when sharding is enabled. #3898
* [ENHANCEMENT] Ingester (blocks storage): Ingester can now stream entire chunks instead of individual samples to the querier. At the moment this feature must be explicitly enabled either by using `-ingester.stream-chunks-when-using-blocks` flag or `ingester_stream_chunks_when_using_blocks` (boolean) field in runtime config file, but these configuration options are temporary and will be removed when feature is stable. #3889
* [ENHANCEMENT] Alertmanager: New endpoint `/multitenant_alertmanager/delete_tenant_config` to delete configuration for tenant identified by `X-Scope-OrgID` header. This is an internal endpoint, available even if Alertmanager API is not enabled by using `-experimental.alertmanager.enable-api`. #3900
* [ENHANCEMENT] MemCached: Add `max_item_size` support. #3929
* [BUGFIX] Cortex: Fixed issue where fatal errors and various log messages where not logged. #3778
* [BUGFIX] HA Tracker: don't track as error in the `cortex_kv_request_duration_seconds` metric a CAS operation intentionally aborted. #3745
* [BUGFIX] Querier / ruler: do not log "error removing stale clients" if the ring is empty. #3761
* [BUGFIX] Store-gateway: fixed a panic caused by a race condition when the index-header lazy loading is enabled. #3775 #3789
* [BUGFIX] Compactor: fixed "could not guess file size" log when uploading blocks deletion marks to the global location. #3807
* [BUGFIX] Prevent panic at start if the http_prefix setting doesn't have a valid value. #3796
* [BUGFIX] Memberlist: fixed panic caused by race condition in `armon/go-metrics` used by memberlist client. #3725
* [BUGFIX] Querier: returning 422 (instead of 500) when query hits `max_chunks_per_query` limit with block storage. #3895
* [BUGFIX] Alertmanager: Ensure that experimental `/api/v1/alerts` endpoints work when `-http.prefix` is empty. #3905
* [BUGFIX] Chunk store: fix panic in inverted index when deleted fingerprint is no longer in the index. #3543

## Cortex 1.7.1 / 2021-04-27

* [CHANGE] Fix for CVE-2021-31232: Local file disclosure vulnerability when `-experimental.alertmanager.enable-api` is used. The HTTP basic auth `password_file` can be used as an attack vector to send any file content via a webhook. The alertmanager templates can be used as an attack vector to send any file content because the alertmanager can load any text file specified in the templates list.

## Cortex 1.7.0 / 2021-02-23

Note the blocks storage compactor runs a migration task at startup in this version, which can take many minutes and use a lot of RAM.
[Turn this off after first run](https://cortexmetrics.io/docs/blocks-storage/production-tips/#ensure-deletion-marks-migration-is-disabled-after-first-run).

* [CHANGE] FramedSnappy encoding support has been removed from Push and Remote Read APIs. This means Prometheus 1.6 support has been removed and the oldest Prometheus version supported in the remote write is 1.7. #3682
* [CHANGE] Ruler: removed the flag `-ruler.evaluation-delay-duration-deprecated` which was deprecated in 1.4.0. Please use the `ruler_evaluation_delay_duration` per-tenant limit instead. #3694
* [CHANGE] Removed the flags `-<prefix>.grpc-use-gzip-compression` which were deprecated in 1.3.0: #3694
  * `-query-scheduler.grpc-client-config.grpc-use-gzip-compression`: use `-query-scheduler.grpc-client-config.grpc-compression` instead
  * `-frontend.grpc-client-config.grpc-use-gzip-compression`: use `-frontend.grpc-client-config.grpc-compression` instead
  * `-ruler.client.grpc-use-gzip-compression`: use `-ruler.client.grpc-compression` instead
  * `-bigtable.grpc-use-gzip-compression`: use `-bigtable.grpc-compression` instead
  * `-ingester.client.grpc-use-gzip-compression`: use `-ingester.client.grpc-compression` instead
  * `-querier.frontend-client.grpc-use-gzip-compression`: use `-querier.frontend-client.grpc-compression` instead
* [CHANGE] Querier: it's not required to set `-frontend.query-stats-enabled=true` in the querier anymore to enable query statistics logging in the query-frontend. The flag is now required to be configured only in the query-frontend and it will be propagated to the queriers. #3595 #3695
* [CHANGE] Blocks storage: compactor is now required when running a Cortex cluster with the blocks storage, because it also keeps the bucket index updated. #3583
* [CHANGE] Blocks storage: block deletion marks are now stored in a per-tenant global markers/ location too, other than within the block location. The compactor, at startup, will copy deletion marks from the block location to the global location. This migration is required only once, so it can be safely disabled via `-compactor.block-deletion-marks-migration-enabled=false` after new compactor has successfully started at least once in the cluster. #3583
* [CHANGE] OpenStack Swift: the default value for the `-ruler.storage.swift.container-name` and `-swift.container-name` config options has changed from `cortex` to empty string. If you were relying on the default value, please set it back to `cortex`. #3660
* [CHANGE] HA Tracker: configured replica label is now verified against label value length limit (`-validation.max-length-label-value`). #3668
* [CHANGE] Distributor: `extend_writes` field in YAML configuration has moved from `lifecycler` (inside `ingester_config`) to `distributor_config`. This doesn't affect command line option `-distributor.extend-writes`, which stays the same. #3719
* [CHANGE] Alertmanager: Deprecated `-cluster.` CLI flags in favor of their `-alertmanager.cluster.` equivalent. The deprecated flags (and their respective YAML config options) are: #3677
  * `-cluster.listen-address` in favor of `-alertmanager.cluster.listen-address`
  * `-cluster.advertise-address` in favor of `-alertmanager.cluster.advertise-address`
  * `-cluster.peer` in favor of `-alertmanager.cluster.peers`
  * `-cluster.peer-timeout` in favor of `-alertmanager.cluster.peer-timeout`
* [CHANGE] Blocks storage: the default value of `-blocks-storage.bucket-store.sync-interval` has been changed from `5m` to `15m`. #3724
* [FEATURE] Querier: Queries can be federated across multiple tenants. The tenants IDs involved need to be specified separated by a `|` character in the `X-Scope-OrgID` request header. This is an experimental feature, which can be enabled by setting `-tenant-federation.enabled=true` on all Cortex services. #3250
* [FEATURE] Alertmanager: introduced the experimental option `-alertmanager.sharding-enabled` to shard tenants across multiple Alertmanager instances. This feature is still under heavy development and its usage is discouraged. The following new metrics are exported by the Alertmanager: #3664
  * `cortex_alertmanager_ring_check_errors_total`
  * `cortex_alertmanager_sync_configs_total`
  * `cortex_alertmanager_sync_configs_failed_total`
  * `cortex_alertmanager_tenants_discovered`
  * `cortex_alertmanager_tenants_owned`
* [ENHANCEMENT] Allow specifying JAEGER_ENDPOINT instead of sampling server or local agent port. #3682
* [ENHANCEMENT] Blocks storage: introduced a per-tenant bucket index, periodically updated by the compactor, used to avoid full bucket scanning done by queriers, store-gateways and rulers. The bucket index is updated by the compactor during blocks cleanup, on every `-compactor.cleanup-interval`. #3553 #3555 #3561 #3583 #3625 #3711 #3715
* [ENHANCEMENT] Blocks storage: introduced an option `-blocks-storage.bucket-store.bucket-index.enabled` to enable the usage of the bucket index in the querier, store-gateway and ruler. When enabled, the querier, store-gateway and ruler will use the bucket index to find a tenant's blocks instead of running the periodic bucket scan. The following new metrics are exported by the querier and ruler: #3614 #3625
  * `cortex_bucket_index_loads_total`
  * `cortex_bucket_index_load_failures_total`
  * `cortex_bucket_index_load_duration_seconds`
  * `cortex_bucket_index_loaded`
* [ENHANCEMENT] Compactor: exported the following metrics. #3583 #3625
  * `cortex_bucket_blocks_count`: Total number of blocks per tenant in the bucket. Includes blocks marked for deletion, but not partial blocks.
  * `cortex_bucket_blocks_marked_for_deletion_count`: Total number of blocks per tenant marked for deletion in the bucket.
  * `cortex_bucket_blocks_partials_count`: Total number of partial blocks.
  * `cortex_bucket_index_last_successful_update_timestamp_seconds`: Timestamp of the last successful update of a tenant's bucket index.
* [ENHANCEMENT] Ruler: Add `cortex_prometheus_last_evaluation_samples` to expose the number of samples generated by a rule group per tenant. #3582
* [ENHANCEMENT] Memberlist: add status page (/memberlist) with available details about memberlist-based KV store and memberlist cluster. It's also possible to view KV values in Go struct or JSON format, or download for inspection. #3575
* [ENHANCEMENT] Memberlist: client can now keep a size-bounded buffer with sent and received messages and display them in the admin UI (/memberlist) for troubleshooting. #3581 #3602
* [ENHANCEMENT] Blocks storage: added block index attributes caching support to metadata cache. The TTL can be configured via `-blocks-storage.bucket-store.metadata-cache.block-index-attributes-ttl`. #3629
* [ENHANCEMENT] Alertmanager: Add support for Azure blob storage. #3634
* [ENHANCEMENT] Compactor: tenants marked for deletion will now be fully cleaned up after some delay since deletion of last block. Cleanup includes removal of remaining marker files (including tenant deletion mark file) and files under `debug/metas`. #3613
* [ENHANCEMENT] Compactor: retry compaction of a single tenant on failure instead of re-running compaction for all tenants. #3627
* [ENHANCEMENT] Querier: Implement result caching for tenant query federation. #3640
* [ENHANCEMENT] API: Add a `mode` query parameter for the config endpoint: #3645
  * `/config?mode=diff`: Shows the YAML configuration with all values that differ from the defaults.
  * `/config?mode=defaults`: Shows the YAML configuration with all the default values.
* [ENHANCEMENT] OpenStack Swift: added the following config options to OpenStack Swift backend client: #3660
  - Chunks storage: `-swift.auth-version`, `-swift.max-retries`, `-swift.connect-timeout`, `-swift.request-timeout`.
  - Blocks storage: ` -blocks-storage.swift.auth-version`, ` -blocks-storage.swift.max-retries`, ` -blocks-storage.swift.connect-timeout`, ` -blocks-storage.swift.request-timeout`.
  - Ruler: `-ruler.storage.swift.auth-version`, `-ruler.storage.swift.max-retries`, `-ruler.storage.swift.connect-timeout`, `-ruler.storage.swift.request-timeout`.
* [ENHANCEMENT] Disabled in-memory shuffle-sharding subring cache in the store-gateway, ruler and compactor. This should reduce the memory utilisation in these services when shuffle-sharding is enabled, without introducing a significantly increase CPU utilisation. #3601
* [ENHANCEMENT] Shuffle sharding: optimised subring generation used by shuffle sharding. #3601
* [ENHANCEMENT] New /runtime_config endpoint that returns the defined runtime configuration in YAML format. The returned configuration includes overrides. #3639
* [ENHANCEMENT] Query-frontend: included the parameter name failed to validate in HTTP 400 message. #3703
* [ENHANCEMENT] Fail to startup Cortex if provided runtime config is invalid. #3707
* [ENHANCEMENT] Alertmanager: Add flags to customize the cluster configuration: #3667
  * `-alertmanager.cluster.gossip-interval`: The interval between sending gossip messages. By lowering this value (more frequent) gossip messages are propagated across cluster more quickly at the expense of increased bandwidth usage.
  * `-alertmanager.cluster.push-pull-interval`: The interval between gossip state syncs. Setting this interval lower (more frequent) will increase convergence speeds across larger clusters at the expense of increased bandwidth usage.
* [ENHANCEMENT] Distributor: change the error message returned when a received series has too many label values. The new message format has the series at the end and this plays better with Prometheus logs truncation. #3718
  - From: `sample for '<series>' has <value> label names; limit <value>`
  - To: `series has too many labels (actual: <value>, limit: <value>) series: '<series>'`
* [ENHANCEMENT] Improve bucket index loader to handle edge case where new tenant has not had blocks uploaded to storage yet. #3717
* [BUGFIX] Allow `-querier.max-query-lookback` use `y|w|d` suffix like deprecated `-store.max-look-back-period`. #3598
* [BUGFIX] Memberlist: Entry in the ring should now not appear again after using "Forget" feature (unless it's still heartbeating). #3603
* [BUGFIX] Ingester: do not close idle TSDBs while blocks shipping is in progress. #3630 #3632
* [BUGFIX] Ingester: correctly update `cortex_ingester_memory_users` and `cortex_ingester_active_series` when a tenant's idle TSDB is closed, when running Cortex with the blocks storage. #3646
* [BUGFIX] Querier: fix default value incorrectly overriding `-querier.frontend-address` in single-binary mode. #3650
* [BUGFIX] Compactor: delete `deletion-mark.json` at last when deleting a block in order to not leave partial blocks without deletion mark in the bucket if the compactor is interrupted while deleting a block. #3660
* [BUGFIX] Blocks storage: do not cleanup a partially uploaded block when `meta.json` upload fails. Despite failure to upload `meta.json`, this file may in some cases still appear in the bucket later. By skipping early cleanup, we avoid having corrupted blocks in the storage. #3660
* [BUGFIX] Alertmanager: disable access to `/alertmanager/metrics` (which exposes all Cortex metrics), `/alertmanager/-/reload` and `/alertmanager/debug/*`, which were available to any authenticated user with enabled AlertManager. #3678
* [BUGFIX] Query-Frontend: avoid creating many small sub-queries by discarding cache extents under 5 minutes #3653
* [BUGFIX] Ruler: Ensure the stale markers generated for evaluated rules respect the configured `-ruler.evaluation-delay-duration`. This will avoid issues with samples with NaN be persisted with timestamps set ahead of the next rule evaluation. #3687
* [BUGFIX] Alertmanager: don't serve HTTP requests until Alertmanager has fully started. Serving HTTP requests earlier may result in loss of configuration for the user. #3679
* [BUGFIX] Do not log "failed to load config" if runtime config file is empty. #3706
* [BUGFIX] Do not allow to use a runtime config file containing multiple YAML documents. #3706
* [BUGFIX] HA Tracker: don't track as error in the `cortex_kv_request_duration_seconds` metric a CAS operation intentionally aborted. #3745

## Cortex 1.6.0 / 2020-12-29

* [CHANGE] Query Frontend: deprecate `-querier.compress-http-responses` in favour of `-api.response-compression-enabled`. #3544
* [CHANGE] Querier: deprecated `-store.max-look-back-period`. You should use `-querier.max-query-lookback` instead. #3452
* [CHANGE] Blocks storage: increased `-blocks-storage.bucket-store.chunks-cache.attributes-ttl` default from `24h` to `168h` (1 week). #3528
* [CHANGE] Blocks storage: the config option `-blocks-storage.bucket-store.index-cache.postings-compression-enabled` has been deprecated and postings compression is always enabled. #3538
* [CHANGE] Ruler: gRPC message size default limits on the Ruler-client side have changed: #3523
  - limit for outgoing gRPC messages has changed from 2147483647 to 16777216 bytes
  - limit for incoming gRPC messages has changed from 4194304 to 104857600 bytes
* [FEATURE] Distributor/Ingester: Provide ability to not overflow writes in the presence of a leaving or unhealthy ingester. This allows for more efficient ingester rolling restarts. #3305
* [FEATURE] Query-frontend: introduced query statistics logged in the query-frontend when enabled via `-frontend.query-stats-enabled=true`. When enabled, the metric `cortex_query_seconds_total` is tracked, counting the sum of the wall time spent across all queriers while running queries (on a per-tenant basis). The metrics `cortex_request_duration_seconds` and `cortex_query_seconds_total` are different: the first one tracks the request duration (eg. HTTP request from the client), while the latter tracks the sum of the wall time on all queriers involved executing the query. #3539
* [ENHANCEMENT] API: Add GZIP HTTP compression to the API responses. Compression can be enabled via `-api.response-compression-enabled`. #3536
* [ENHANCEMENT] Added zone-awareness support on queries. When zone-awareness is enabled, queries will still succeed if all ingesters in a single zone will fail. #3414
* [ENHANCEMENT] Blocks storage ingester: exported more TSDB-related metrics. #3412
  - `cortex_ingester_tsdb_wal_corruptions_total`
  - `cortex_ingester_tsdb_head_truncations_failed_total`
  - `cortex_ingester_tsdb_head_truncations_total`
  - `cortex_ingester_tsdb_head_gc_duration_seconds`
* [ENHANCEMENT] Enforced keepalive on all gRPC clients used for inter-service communication. #3431
* [ENHANCEMENT] Added `cortex_alertmanager_config_hash` metric to expose hash of Alertmanager Config loaded per user. #3388
* [ENHANCEMENT] Query-Frontend / Query-Scheduler: New component called "Query-Scheduler" has been introduced. Query-Scheduler is simply a queue of requests, moved outside of Query-Frontend. This allows Query-Frontend to be scaled separately from number of queues. To make Query-Frontend and Querier use Query-Scheduler, they need to be started with `-frontend.scheduler-address` and `-querier.scheduler-address` options respectively. #3374 #3471
* [ENHANCEMENT] Query-frontend / Querier / Ruler: added `-querier.max-query-lookback` to limit how long back data (series and metadata) can be queried. This setting can be overridden on a per-tenant basis and is enforced in the query-frontend, querier and ruler. #3452 #3458
* [ENHANCEMENT] Querier: added `-querier.query-store-for-labels-enabled` to query store for label names, label values and series APIs. Only works with blocks storage engine. #3461 #3520
* [ENHANCEMENT] Ingester: exposed `-blocks-storage.tsdb.wal-segment-size-bytes` config option to customise the TSDB WAL segment max size. #3476
* [ENHANCEMENT] Compactor: concurrently run blocks cleaner for multiple tenants. Concurrency can be configured via `-compactor.cleanup-concurrency`. #3483
* [ENHANCEMENT] Compactor: shuffle tenants before running compaction. #3483
* [ENHANCEMENT] Compactor: wait for a stable ring at startup, when sharding is enabled. #3484
* [ENHANCEMENT] Store-gateway: added `-blocks-storage.bucket-store.index-header-lazy-loading-enabled` to enable index-header lazy loading (experimental). When enabled, index-headers will be mmap-ed only once required by a query and will be automatically released after `-blocks-storage.bucket-store.index-header-lazy-loading-idle-timeout` time of inactivity. #3498
* [ENHANCEMENT] Alertmanager: added metrics `cortex_alertmanager_notification_requests_total` and `cortex_alertmanager_notification_requests_failed_total`. #3518
* [ENHANCEMENT] Ingester: added `-blocks-storage.tsdb.head-chunks-write-buffer-size-bytes` to fine-tune the TSDB head chunks write buffer size when running Cortex blocks storage. #3518
* [ENHANCEMENT] /metrics now supports OpenMetrics output. HTTP and gRPC servers metrics can now include exemplars. #3524
* [ENHANCEMENT] Expose gRPC keepalive policy options by gRPC server. #3524
* [ENHANCEMENT] Blocks storage: enabled caching of `meta.json` attributes, configurable via `-blocks-storage.bucket-store.metadata-cache.metafile-attributes-ttl`. #3528
* [ENHANCEMENT] Compactor: added a config validation check to fail fast if the compactor has been configured invalid block range periods (each period is expected to be a multiple of the previous one). #3534
* [ENHANCEMENT] Blocks storage: concurrently fetch deletion marks from object storage. #3538
* [ENHANCEMENT] Blocks storage ingester: ingester can now close idle TSDB and delete local data. #3491 #3552
* [ENHANCEMENT] Blocks storage: add option to use V2 signatures for S3 authentication. #3540
* [ENHANCEMENT] Exported process metrics to monitor the number of memory map areas allocated. #3537
  * - `process_memory_map_areas`
  * - `process_memory_map_areas_limit`
* [ENHANCEMENT] Ruler: Expose gRPC client options. #3523
* [ENHANCEMENT] Compactor: added metrics to track on-going compaction. #3535
  * `cortex_compactor_tenants_discovered`
  * `cortex_compactor_tenants_skipped`
  * `cortex_compactor_tenants_processing_succeeded`
  * `cortex_compactor_tenants_processing_failed`
* [ENHANCEMENT] Added new experimental API endpoints: `POST /purger/delete_tenant` and `GET /purger/delete_tenant_status` for deleting all tenant data. Only works with blocks storage. Compactor removes blocks that belong to user marked for deletion. #3549 #3558
* [ENHANCEMENT] Chunks storage: add option to use V2 signatures for S3 authentication. #3560
* [ENHANCEMENT] HA Tracker: Added new limit `ha_max_clusters` to set the max number of clusters tracked for single user. This limit is disabled by default. #3668
* [BUGFIX] Query-Frontend: `cortex_query_seconds_total` now return seconds not nanoseconds. #3589
* [BUGFIX] Blocks storage ingester: fixed some cases leading to a TSDB WAL corruption after a partial write to disk. #3423
* [BUGFIX] Blocks storage: Fix the race between ingestion and `/flush` call resulting in overlapping blocks. #3422
* [BUGFIX] Querier: fixed `-querier.max-query-into-future` which wasn't correctly enforced on range queries. #3452
* [BUGFIX] Fixed float64 precision stability when aggregating metrics before exposing them. This could have lead to false counters resets when querying some metrics exposed by Cortex. #3506
* [BUGFIX] Querier: the meta.json sync concurrency done when running Cortex with the blocks storage is now controlled by `-blocks-storage.bucket-store.meta-sync-concurrency` instead of the incorrect `-blocks-storage.bucket-store.block-sync-concurrency` (default values are the same). #3531
* [BUGFIX] Querier: fixed initialization order of querier module when using blocks storage. It now (again) waits until blocks have been synchronized. #3551

### Blocksconvert

* [ENHANCEMENT] Scheduler: ability to ignore users based on regexp, using `-scheduler.ignore-users-regex` flag. #3477
* [ENHANCEMENT] Builder: Parallelize reading chunks in the final stage of building block. #3470
* [ENHANCEMENT] Builder: remove duplicate label names from chunk. #3547

## Cortex 1.5.0 / 2020-11-09

* [CHANGE] Blocks storage: update the default HTTP configuration values for the S3 client to the upstream Thanos default values. #3244
  - `-blocks-storage.s3.http.idle-conn-timeout` is set 90 seconds.
  - `-blocks-storage.s3.http.response-header-timeout` is set to 2 minutes.
* [CHANGE] Improved shuffle sharding support in the write path. This work introduced some config changes: #3090
  * Introduced `-distributor.sharding-strategy` CLI flag (and its respective `sharding_strategy` YAML config option) to explicitly specify which sharding strategy should be used in the write path
  * `-experimental.distributor.user-subring-size` flag renamed to `-distributor.ingestion-tenant-shard-size`
  * `user_subring_size` limit YAML config option renamed to `ingestion_tenant_shard_size`
* [CHANGE] Dropped "blank Alertmanager configuration; using fallback" message from Info to Debug level. #3205
* [CHANGE] Zone-awareness replication for time-series now should be explicitly enabled in the distributor via the `-distributor.zone-awareness-enabled` CLI flag (or its respective YAML config option). Before, zone-aware replication was implicitly enabled if a zone was set on ingesters. #3200
* [CHANGE] Removed the deprecated CLI flag `-config-yaml`. You should use `-schema-config-file` instead. #3225
* [CHANGE] Enforced the HTTP method required by some API endpoints which did (incorrectly) allow any method before that. #3228
  - `GET /`
  - `GET /config`
  - `GET /debug/fgprof`
  - `GET /distributor/all_user_stats`
  - `GET /distributor/ha_tracker`
  - `GET /all_user_stats`
  - `GET /ha-tracker`
  - `GET /api/v1/user_stats`
  - `GET /api/v1/chunks`
  - `GET <legacy-http-prefix>/user_stats`
  - `GET <legacy-http-prefix>/chunks`
  - `GET /services`
  - `GET /multitenant_alertmanager/status`
  - `GET /status` (alertmanager microservice)
  - `GET|POST /ingester/ring`
  - `GET|POST /ring`
  - `GET|POST /store-gateway/ring`
  - `GET|POST /compactor/ring`
  - `GET|POST /ingester/flush`
  - `GET|POST /ingester/shutdown`
  - `GET|POST /flush`
  - `GET|POST /shutdown`
  - `GET|POST /ruler/ring`
  - `POST /api/v1/push`
  - `POST <legacy-http-prefix>/push`
  - `POST /push`
  - `POST /ingester/push`
* [CHANGE] Renamed CLI flags to configure the network interface names from which automatically detect the instance IP. #3295
  - `-compactor.ring.instance-interface` renamed to `-compactor.ring.instance-interface-names`
  - `-store-gateway.sharding-ring.instance-interface` renamed to `-store-gateway.sharding-ring.instance-interface-names`
  - `-distributor.ring.instance-interface` renamed to `-distributor.ring.instance-interface-names`
  - `-ruler.ring.instance-interface` renamed to `-ruler.ring.instance-interface-names`
* [CHANGE] Renamed `-<prefix>.redis.enable-tls` CLI flag to `-<prefix>.redis.tls-enabled`, and its respective YAML config option from `enable_tls` to `tls_enabled`. #3298
* [CHANGE] Increased default `-<prefix>.redis.timeout` from `100ms` to `500ms`. #3301
* [CHANGE] `cortex_alertmanager_config_invalid` has been removed in favor of `cortex_alertmanager_config_last_reload_successful`. #3289
* [CHANGE] Query-frontend: POST requests whose body size exceeds 10MiB will be rejected. The max body size can be customised via `-frontend.max-body-size`. #3276
* [FEATURE] Shuffle sharding: added support for shuffle-sharding queriers in the query-frontend. When configured (`-frontend.max-queriers-per-tenant` globally, or using per-tenant limit `max_queriers_per_tenant`), each tenants's requests will be handled by different set of queriers. #3113 #3257
* [FEATURE] Shuffle sharding: added support for shuffle-sharding ingesters on the read path. When ingesters shuffle-sharding is enabled and `-querier.shuffle-sharding-ingesters-lookback-period` is set, queriers will fetch in-memory series from the minimum set of required ingesters, selecting only ingesters which may have received series since 'now - lookback period'. #3252
* [FEATURE] Query-frontend: added `compression` config to support results cache with compression. #3217
* [FEATURE] Add OpenStack Swift support to blocks storage. #3303
* [FEATURE] Added support for applying Prometheus relabel configs on series received by the distributor. A `metric_relabel_configs` field has been added to the per-tenant limits configuration. #3329
* [FEATURE] Support for Cassandra client SSL certificates. #3384
* [ENHANCEMENT] Ruler: Introduces two new limits `-ruler.max-rules-per-rule-group` and `-ruler.max-rule-groups-per-tenant` to control the number of rules per rule group and the total number of rule groups for a given user. They are disabled by default. #3366
* [ENHANCEMENT] Allow to specify multiple comma-separated Cortex services to `-target` CLI option (or its respective YAML config option). For example, `-target=all,compactor` can be used to start Cortex single-binary with compactor as well. #3275
* [ENHANCEMENT] Expose additional HTTP configs for the S3 backend client. New flag are listed below: #3244
  - `-blocks-storage.s3.http.idle-conn-timeout`
  - `-blocks-storage.s3.http.response-header-timeout`
  - `-blocks-storage.s3.http.insecure-skip-verify`
* [ENHANCEMENT] Added `cortex_query_frontend_connected_clients` metric to show the number of workers currently connected to the frontend. #3207
* [ENHANCEMENT] Shuffle sharding: improved shuffle sharding in the write path. Shuffle sharding now should be explicitly enabled via `-distributor.sharding-strategy` CLI flag (or its respective YAML config option) and guarantees stability, consistency, shuffling and balanced zone-awareness properties. #3090 #3214
* [ENHANCEMENT] Ingester: added new metric `cortex_ingester_active_series` to track active series more accurately. Also added options to control whether active series tracking is enabled (`-ingester.active-series-metrics-enabled`, defaults to false), and how often this metric is updated (`-ingester.active-series-metrics-update-period`) and max idle time for series to be considered inactive (`-ingester.active-series-metrics-idle-timeout`). #3153
* [ENHANCEMENT] Store-gateway: added zone-aware replication support to blocks replication in the store-gateway. #3200
* [ENHANCEMENT] Store-gateway: exported new metrics. #3231
  - `cortex_bucket_store_cached_series_fetch_duration_seconds`
  - `cortex_bucket_store_cached_postings_fetch_duration_seconds`
  - `cortex_bucket_stores_gate_queries_max`
* [ENHANCEMENT] Added `-version` flag to Cortex. #3233
* [ENHANCEMENT] Hash ring: added instance registered timestamp to the ring. #3248
* [ENHANCEMENT] Reduce tail latency by smoothing out spikes in rate of chunk flush operations. #3191
* [ENHANCEMENT] User Cortex as User Agent in http requests issued by Configs DB client. #3264
* [ENHANCEMENT] Experimental Ruler API: Fetch rule groups from object storage in parallel. #3218
* [ENHANCEMENT] Chunks GCS object storage client uses the `fields` selector to limit the payload size when listing objects in the bucket. #3218 #3292
* [ENHANCEMENT] Added shuffle sharding support to ruler. Added new metric `cortex_ruler_sync_rules_total`. #3235
* [ENHANCEMENT] Return an explicit error when the store-gateway is explicitly requested without a blocks storage engine. #3287
* [ENHANCEMENT] Ruler: only load rules that belong to the ruler. Improves rules synching performances when ruler sharding is enabled. #3269
* [ENHANCEMENT] Added `-<prefix>.redis.tls-insecure-skip-verify` flag. #3298
* [ENHANCEMENT] Added `cortex_alertmanager_config_last_reload_successful_seconds` metric to show timestamp of last successful AM config reload. #3289
* [ENHANCEMENT] Blocks storage: reduced number of bucket listing operations to list block content (applies to newly created blocks only). #3363
* [ENHANCEMENT] Ruler: Include the tenant ID on the notifier logs. #3372
* [ENHANCEMENT] Blocks storage Compactor: Added `-compactor.enabled-tenants` and `-compactor.disabled-tenants` to explicitly enable or disable compaction of specific tenants. #3385
* [ENHANCEMENT] Blocks storage ingester: Creating checkpoint only once even when there are multiple Head compactions in a single `Compact()` call. #3373
* [BUGFIX] Blocks storage ingester: Read repair memory-mapped chunks file which can end up being empty on abrupt shutdowns combined with faulty disks. #3373
* [BUGFIX] Blocks storage ingester: Close TSDB resources on failed startup preventing ingester OOMing. #3373
* [BUGFIX] No-longer-needed ingester operations for queries triggered by queriers and rulers are now canceled. #3178
* [BUGFIX] Ruler: directories in the configured `rules-path` will be removed on startup and shutdown in order to ensure they don't persist between runs. #3195
* [BUGFIX] Handle hash-collisions in the query path. #3192
* [BUGFIX] Check for postgres rows errors. #3197
* [BUGFIX] Ruler Experimental API: Don't allow rule groups without names or empty rule groups. #3210
* [BUGFIX] Experimental Alertmanager API: Do not allow empty Alertmanager configurations or bad template filenames to be submitted through the configuration API. #3185
* [BUGFIX] Reduce failures to update heartbeat when using Consul. #3259
* [BUGFIX] When using ruler sharding, moving all user rule groups from ruler to a different one and then back could end up with some user groups not being evaluated at all. #3235
* [BUGFIX] Fixed shuffle sharding consistency when zone-awareness is enabled and the shard size is increased or instances in a new zone are added. #3299
* [BUGFIX] Use a valid grpc header when logging IP addresses. #3307
* [BUGFIX] Fixed the metric `cortex_prometheus_rule_group_duration_seconds` in the Ruler, it wouldn't report any values. #3310
* [BUGFIX] Fixed gRPC connections leaking in rulers when rulers sharding is enabled and APIs called. #3314
* [BUGFIX] Fixed shuffle sharding consistency when zone-awareness is enabled and the shard size is increased or instances in a new zone are added. #3299
* [BUGFIX] Fixed Gossip memberlist members joining when addresses are configured using DNS-based service discovery. #3360
* [BUGFIX] Ingester: fail to start an ingester running the blocks storage, if unable to load any existing TSDB at startup. #3354
* [BUGFIX] Blocks storage: Avoid deletion of blocks in the ingester which are not shipped to the storage yet. #3346
* [BUGFIX] Fix common prefixes returned by List method of S3 client. #3358
* [BUGFIX] Honor configured timeout in Azure and GCS object clients. #3285
* [BUGFIX] Blocks storage: Avoid creating blocks larger than configured block range period on forced compaction and when TSDB is idle. #3344
* [BUGFIX] Shuffle sharding: fixed max global series per user/metric limit when shuffle sharding and `-distributor.shard-by-all-labels=true` are both enabled in distributor. When using these global limits you should now set `-distributor.sharding-strategy` and `-distributor.zone-awareness-enabled` to ingesters too. #3369
* [BUGFIX] Slow query logging: when using downstream server request parameters were not logged. #3276
* [BUGFIX] Fixed tenant detection in the ruler and alertmanager API when running without auth. #3343

### Blocksconvert

* [ENHANCEMENT] Blocksconvert – Builder: download plan file locally before processing it. #3209
* [ENHANCEMENT] Blocksconvert – Cleaner: added new tool for deleting chunks data. #3283
* [ENHANCEMENT] Blocksconvert – Scanner: support for scanning specific date-range only. #3222
* [ENHANCEMENT] Blocksconvert – Scanner: metrics for tracking progress. #3222
* [ENHANCEMENT] Blocksconvert – Builder: retry block upload before giving up. #3245
* [ENHANCEMENT] Blocksconvert – Scanner: upload plans concurrently. #3340
* [BUGFIX] Blocksconvert: fix chunks ordering in the block. Chunks in different order than series work just fine in TSDB blocks at the moment, but it's not consistent with what Prometheus does and future Prometheus and Cortex optimizations may rely on this ordering. #3371

## Cortex 1.4.0 / 2020-10-02

* [CHANGE] TLS configuration for gRPC, HTTP and etcd clients is now marked as experimental. These features are not yet fully baked, and we expect possible small breaking changes in Cortex 1.5. #3198
* [CHANGE] Cassandra backend support is now GA (stable). #3180
* [CHANGE] Blocks storage is now GA (stable). The `-experimental` prefix has been removed from all CLI flags related to the blocks storage (no YAML config changes). #3180 #3201
  - `-experimental.blocks-storage.*` flags renamed to `-blocks-storage.*`
  - `-experimental.store-gateway.*` flags renamed to `-store-gateway.*`
  - `-experimental.querier.store-gateway-client.*` flags renamed to `-querier.store-gateway-client.*`
  - `-experimental.querier.store-gateway-addresses` flag renamed to `-querier.store-gateway-addresses`
  - `-store-gateway.replication-factor` flag renamed to `-store-gateway.sharding-ring.replication-factor`
  - `-store-gateway.tokens-file-path` flag renamed to `store-gateway.sharding-ring.tokens-file-path`
* [CHANGE] Ingester: Removed deprecated untyped record from chunks WAL. Only if you are running `v1.0` or below, it is recommended to first upgrade to `v1.1`/`v1.2`/`v1.3` and run it for a day before upgrading to `v1.4` to avoid data loss. #3115
* [CHANGE] Distributor API endpoints are no longer served unless target is set to `distributor` or `all`. #3112
* [CHANGE] Increase the default Cassandra client replication factor to 3. #3007
* [CHANGE] Blocks storage: removed the support to transfer blocks between ingesters on shutdown. When running the Cortex blocks storage, ingesters are expected to run with a persistent disk. The following metrics have been removed: #2996
  * `cortex_ingester_sent_files`
  * `cortex_ingester_received_files`
  * `cortex_ingester_received_bytes_total`
  * `cortex_ingester_sent_bytes_total`
* [CHANGE] The buckets for the `cortex_chunk_store_index_lookups_per_query` metric have been changed to 1, 2, 4, 8, 16. #3021
* [CHANGE] Blocks storage: the `operation` label value `getrange` has changed into `get_range` for the metrics `thanos_store_bucket_cache_operation_requests_total` and `thanos_store_bucket_cache_operation_hits_total`. #3000
* [CHANGE] Experimental Delete Series: `/api/v1/admin/tsdb/delete_series` and `/api/v1/admin/tsdb/cancel_delete_request` purger APIs to return status code `204` instead of `200` for success. #2946
* [CHANGE] Histogram `cortex_memcache_request_duration_seconds` `method` label value changes from `Memcached.Get` to `Memcached.GetBatched` for batched lookups, and is not reported for non-batched lookups (label value `Memcached.GetMulti` remains, and had exactly the same value as `Get` in nonbatched lookups).  The same change applies to tracing spans. #3046
* [CHANGE] TLS server validation is now enabled by default, a new parameter `tls_insecure_skip_verify` can be set to true to skip validation optionally. #3030
* [CHANGE] `cortex_ruler_config_update_failures_total` has been removed in favor of `cortex_ruler_config_last_reload_successful`. #3056
* [CHANGE] `ruler.evaluation_delay_duration` field in YAML config has been moved and renamed to `limits.ruler_evaluation_delay_duration`. #3098
* [CHANGE] Removed obsolete `results_cache.max_freshness` from YAML config (deprecated since Cortex 1.2). #3145
* [CHANGE] Removed obsolete `-promql.lookback-delta` option (deprecated since Cortex 1.2, replaced with `-querier.lookback-delta`). #3144
* [CHANGE] Cache: added support for Redis Cluster and Redis Sentinel. #2961
  - The following changes have been made in Redis configuration:
   - `-redis.master_name` added
   - `-redis.db` added
   - `-redis.max-active-conns` changed to `-redis.pool-size`
   - `-redis.max-conn-lifetime` changed to `-redis.max-connection-age`
   - `-redis.max-idle-conns` removed
   - `-redis.wait-on-pool-exhaustion` removed
* [CHANGE] TLS configuration for gRPC, HTTP and etcd clients is now marked as experimental. These features are not yet fully baked, and we expect possible small breaking changes in Cortex 1.5. #3198
* [CHANGE] Fixed store-gateway CLI flags inconsistencies. #3201
  - `-store-gateway.replication-factor` flag renamed to `-store-gateway.sharding-ring.replication-factor`
  - `-store-gateway.tokens-file-path` flag renamed to `store-gateway.sharding-ring.tokens-file-path`
* [FEATURE] Logging of the source IP passed along by a reverse proxy is now supported by setting the `-server.log-source-ips-enabled`. For non standard headers the settings `-server.log-source-ips-header` and `-server.log-source-ips-regex` can be used. #2985
* [FEATURE] Blocks storage: added shuffle sharding support to store-gateway blocks sharding. Added the following additional metrics to store-gateway: #3069
  * `cortex_bucket_stores_tenants_discovered`
  * `cortex_bucket_stores_tenants_synced`
* [FEATURE] Experimental blocksconvert: introduce an experimental tool `blocksconvert` to migrate long-term storage chunks to blocks. #3092 #3122 #3127 #3162
* [ENHANCEMENT] Improve the Alertmanager logging when serving requests from its API / UI. #3397
* [ENHANCEMENT] Add support for azure storage in China, German and US Government environments. #2988
* [ENHANCEMENT] Query-tee: added a small tolerance to floating point sample values comparison. #2994
* [ENHANCEMENT] Query-tee: add support for doing a passthrough of requests to preferred backend for unregistered routes #3018
* [ENHANCEMENT] Expose `storage.aws.dynamodb.backoff_config` configuration file field. #3026
* [ENHANCEMENT] Added `cortex_request_message_bytes` and `cortex_response_message_bytes` histograms to track received and sent gRPC message and HTTP request/response sizes. Added `cortex_inflight_requests` gauge to track number of inflight gRPC and HTTP requests. #3064
* [ENHANCEMENT] Publish ruler's ring metrics. #3074
* [ENHANCEMENT] Add config validation to the experimental Alertmanager API. Invalid configs are no longer accepted. #3053
* [ENHANCEMENT] Add "integration" as a label for `cortex_alertmanager_notifications_total` and `cortex_alertmanager_notifications_failed_total` metrics. #3056
* [ENHANCEMENT] Add `cortex_ruler_config_last_reload_successful` and `cortex_ruler_config_last_reload_successful_seconds` to check status of users rule manager. #3056
* [ENHANCEMENT] The configuration validation now fails if an empty YAML node has been set for a root YAML config property. #3080
* [ENHANCEMENT] Memcached dial() calls now have a circuit-breaker to avoid hammering a broken cache. #3051, #3189
* [ENHANCEMENT] `-ruler.evaluation-delay-duration` is now overridable as a per-tenant limit, `ruler_evaluation_delay_duration`. #3098
* [ENHANCEMENT] Add TLS support to etcd client. #3102
* [ENHANCEMENT] When a tenant accesses the Alertmanager UI or its API, if we have valid `-alertmanager.configs.fallback` we'll use that to start the manager and avoid failing the request. #3073
* [ENHANCEMENT] Add `DELETE api/v1/rules/{namespace}` to the Ruler. It allows all the rule groups of a namespace to be deleted. #3120
* [ENHANCEMENT] Experimental Delete Series: Retry processing of Delete requests during failures. #2926
* [ENHANCEMENT] Improve performance of QueryStream() in ingesters. #3177
* [ENHANCEMENT] Modules included in "All" target are now visible in output of `-modules` CLI flag. #3155
* [ENHANCEMENT] Added `/debug/fgprof` endpoint to debug running Cortex process using `fgprof`. This adds up to the existing `/debug/...` endpoints. #3131
* [ENHANCEMENT] Blocks storage: optimised `/api/v1/series` for blocks storage. (#2976)
* [BUGFIX] Ruler: when loading rules from "local" storage, check for directory after resolving symlink. #3137
* [BUGFIX] Query-frontend: Fixed rounding for incoming query timestamps, to be 100% Prometheus compatible. #2990
* [BUGFIX] Querier: Merge results from chunks and blocks ingesters when using streaming of results. #3013
* [BUGFIX] Querier: query /series from ingesters regardless the `-querier.query-ingesters-within` setting. #3035
* [BUGFIX] Blocks storage: Ingester is less likely to hit gRPC message size limit when streaming data to queriers. #3015
* [BUGFIX] Blocks storage: fixed memberlist support for the store-gateways and compactors ring used when blocks sharding is enabled. #3058 #3095
* [BUGFIX] Fix configuration for TLS server validation, TLS skip verify was hardcoded to true for all TLS configurations and prevented validation of server certificates. #3030
* [BUGFIX] Fixes the Alertmanager panicking when no `-alertmanager.web.external-url` is provided. #3017
* [BUGFIX] Fixes the registration of the Alertmanager API metrics `cortex_alertmanager_alerts_received_total` and `cortex_alertmanager_alerts_invalid_total`. #3065
* [BUGFIX] Fixes `flag needs an argument: -config.expand-env` error. #3087
* [BUGFIX] An index optimisation actually slows things down when using caching. Moved it to the right location. #2973
* [BUGFIX] Ingester: If push request contained both valid and invalid samples, valid samples were ingested but not stored to WAL of the chunks storage. This has been fixed. #3067
* [BUGFIX] Cassandra: fixed consistency setting in the CQL session when creating the keyspace. #3105
* [BUGFIX] Ruler: Config API would return both the `record` and `alert` in `YAML` response keys even when one of them must be empty. #3120
* [BUGFIX] Index page now uses configured HTTP path prefix when creating links. #3126
* [BUGFIX] Purger: fixed deadlock when reloading of tombstones failed. #3182
* [BUGFIX] Fixed panic in flusher job, when error writing chunks to the store would cause "idle" chunks to be flushed, which triggered panic. #3140
* [BUGFIX] Index page no longer shows links that are not valid for running Cortex instance. #3133
* [BUGFIX] Configs: prevent validation of templates to fail when using template functions. #3157
* [BUGFIX] Configuring the S3 URL with an `@` but without username and password doesn't enable the AWS static credentials anymore. #3170
* [BUGFIX] Limit errors on ranged queries (`api/v1/query_range`) no longer return a status code `500` but `422` instead. #3167
* [BUGFIX] Handle hash-collisions in the query path. Before this fix, Cortex could occasionally mix up two different series in a query, leading to invalid results, when `-querier.ingester-streaming` was used. #3192

## Cortex 1.3.0 / 2020-08-21

* [CHANGE] Replace the metric `cortex_alertmanager_configs` with `cortex_alertmanager_config_invalid` exposed by Alertmanager. #2960
* [CHANGE] Experimental Delete Series: Change target flag for purger from `data-purger` to `purger`. #2777
* [CHANGE] Experimental blocks storage: The max concurrent queries against the long-term storage, configured via `-experimental.blocks-storage.bucket-store.max-concurrent`, is now a limit shared across all tenants and not a per-tenant limit anymore. The default value has changed from `20` to `100` and the following new metrics have been added: #2797
  * `cortex_bucket_stores_gate_queries_concurrent_max`
  * `cortex_bucket_stores_gate_queries_in_flight`
  * `cortex_bucket_stores_gate_duration_seconds`
* [CHANGE] Metric `cortex_ingester_flush_reasons` has been renamed to `cortex_ingester_flushing_enqueued_series_total`, and new metric `cortex_ingester_flushing_dequeued_series_total` with `outcome` label (superset of reason) has been added. #2802 #2818 #2998
* [CHANGE] Experimental Delete Series: Metric `cortex_purger_oldest_pending_delete_request_age_seconds` would track age of delete requests since they are over their cancellation period instead of their creation time. #2806
* [CHANGE] Experimental blocks storage: the store-gateway service is required in a Cortex cluster running with the experimental blocks storage. Removed the `-experimental.tsdb.store-gateway-enabled` CLI flag and `store_gateway_enabled` YAML config option. The store-gateway is now always enabled when the storage engine is `blocks`. #2822
* [CHANGE] Experimental blocks storage: removed support for `-experimental.blocks-storage.bucket-store.max-sample-count` flag because the implementation was flawed. To limit the number of samples/chunks processed by a single query you can set `-store.query-chunk-limit`, which is now supported by the blocks storage too. #2852
* [CHANGE] Ingester: Chunks flushed via /flush stay in memory until retention period is reached. This affects `cortex_ingester_memory_chunks` metric. #2778
* [CHANGE] Querier: the error message returned when the query time range exceeds `-store.max-query-length` has changed from `invalid query, length > limit (X > Y)` to `the query time range exceeds the limit (query length: X, limit: Y)`. #2826
* [CHANGE] Add `component` label to metrics exposed by chunk, delete and index store clients. #2774
* [CHANGE] Querier: when `-querier.query-ingesters-within` is configured, the time range of the query sent to ingesters is now manipulated to ensure the query start time is not older than 'now - query-ingesters-within'. #2904
* [CHANGE] KV: The `role` label which was a label of `multi` KV store client only has been added to metrics of every KV store client. If KV store client is not `multi`, then the value of `role` label is `primary`. #2837
* [CHANGE] Added the `engine` label to the metrics exposed by the Prometheus query engine, to distinguish between `ruler` and `querier` metrics. #2854
* [CHANGE] Added ruler to the single binary when started with `-target=all` (default). #2854
* [CHANGE] Experimental blocks storage: compact head when opening TSDB. This should only affect ingester startup after it was unable to compact head in previous run. #2870
* [CHANGE] Metric `cortex_overrides_last_reload_successful` has been renamed to `cortex_runtime_config_last_reload_successful`. #2874
* [CHANGE] HipChat support has been removed from the alertmanager (because removed from the Prometheus upstream too). #2902
* [CHANGE] Add constant label `name` to metric `cortex_cache_request_duration_seconds`. #2903
* [CHANGE] Add `user` label to metric `cortex_query_frontend_queue_length`. #2939
* [CHANGE] Experimental blocks storage: cleaned up the config and renamed "TSDB" to "blocks storage". #2937
  - The storage engine setting value has been changed from `tsdb` to `blocks`; this affects `-store.engine` CLI flag and its respective YAML option.
  - The root level YAML config has changed from `tsdb` to `blocks_storage`
  - The prefix of all CLI flags has changed from `-experimental.tsdb.` to `-experimental.blocks-storage.`
  - The following settings have been grouped under `tsdb` property in the YAML config and their CLI flags changed:
    - `-experimental.tsdb.dir` changed to `-experimental.blocks-storage.tsdb.dir`
    - `-experimental.tsdb.block-ranges-period` changed to `-experimental.blocks-storage.tsdb.block-ranges-period`
    - `-experimental.tsdb.retention-period` changed to `-experimental.blocks-storage.tsdb.retention-period`
    - `-experimental.tsdb.ship-interval` changed to `-experimental.blocks-storage.tsdb.ship-interval`
    - `-experimental.tsdb.ship-concurrency` changed to `-experimental.blocks-storage.tsdb.ship-concurrency`
    - `-experimental.tsdb.max-tsdb-opening-concurrency-on-startup` changed to `-experimental.blocks-storage.tsdb.max-tsdb-opening-concurrency-on-startup`
    - `-experimental.tsdb.head-compaction-interval` changed to `-experimental.blocks-storage.tsdb.head-compaction-interval`
    - `-experimental.tsdb.head-compaction-concurrency` changed to `-experimental.blocks-storage.tsdb.head-compaction-concurrency`
    - `-experimental.tsdb.head-compaction-idle-timeout` changed to `-experimental.blocks-storage.tsdb.head-compaction-idle-timeout`
    - `-experimental.tsdb.stripe-size` changed to `-experimental.blocks-storage.tsdb.stripe-size`
    - `-experimental.tsdb.wal-compression-enabled` changed to `-experimental.blocks-storage.tsdb.wal-compression-enabled`
    - `-experimental.tsdb.flush-blocks-on-shutdown` changed to `-experimental.blocks-storage.tsdb.flush-blocks-on-shutdown`
* [CHANGE] Flags `-bigtable.grpc-use-gzip-compression`, `-ingester.client.grpc-use-gzip-compression`, `-querier.frontend-client.grpc-use-gzip-compression` are now deprecated. #2940
* [CHANGE] Limit errors reported by ingester during query-time now return HTTP status code 422. #2941
* [FEATURE] Introduced `ruler.for-outage-tolerance`, Max time to tolerate outage for restoring "for" state of alert. #2783
* [FEATURE] Introduced `ruler.for-grace-period`, Minimum duration between alert and restored "for" state. This is maintained only for alerts with configured "for" time greater than grace period. #2783
* [FEATURE] Introduced `ruler.resend-delay`, Minimum amount of time to wait before resending an alert to Alertmanager. #2783
* [FEATURE] Ruler: added `local` filesystem support to store rules (read-only). #2854
* [ENHANCEMENT] Upgraded Docker base images to `alpine:3.12`. #2862
* [ENHANCEMENT] Experimental: Querier can now optionally query secondary store. This is specified by using `-querier.second-store-engine` option, with values `chunks` or `blocks`. Standard configuration options for this store are used. Additionally, this querying can be configured to happen only for queries that need data older than `-querier.use-second-store-before-time`. Default value of zero will always query secondary store. #2747
* [ENHANCEMENT] Query-tee: increased the `cortex_querytee_request_duration_seconds` metric buckets granularity. #2799
* [ENHANCEMENT] Query-tee: fail to start if the configured `-backend.preferred` is unknown. #2799
* [ENHANCEMENT] Ruler: Added the following metrics: #2786
  * `cortex_prometheus_notifications_latency_seconds`
  * `cortex_prometheus_notifications_errors_total`
  * `cortex_prometheus_notifications_sent_total`
  * `cortex_prometheus_notifications_dropped_total`
  * `cortex_prometheus_notifications_queue_length`
  * `cortex_prometheus_notifications_queue_capacity`
  * `cortex_prometheus_notifications_alertmanagers_discovered`
* [ENHANCEMENT] The behavior of the `/ready` was changed for the query frontend to indicate when it was ready to accept queries. This is intended for use by a read path load balancer that would want to wait for the frontend to have attached queriers before including it in the backend. #2733
* [ENHANCEMENT] Experimental Delete Series: Add support for deletion of chunks for remaining stores. #2801
* [ENHANCEMENT] Add `-modules` command line flag to list possible values for `-target`. Also, log warning if given target is internal component. #2752
* [ENHANCEMENT] Added `-ingester.flush-on-shutdown-with-wal-enabled` option to enable chunks flushing even when WAL is enabled. #2780
* [ENHANCEMENT] Query-tee: Support for custom API prefix by using `-server.path-prefix` option. #2814
* [ENHANCEMENT] Query-tee: Forward `X-Scope-OrgId` header to backend, if present in the request. #2815
* [ENHANCEMENT] Experimental blocks storage: Added `-experimental.blocks-storage.tsdb.head-compaction-idle-timeout` option to force compaction of data in memory into a block. #2803
* [ENHANCEMENT] Experimental blocks storage: Added support for flushing blocks via `/flush`, `/shutdown` (previously these only worked for chunks storage) and by using `-experimental.blocks-storage.tsdb.flush-blocks-on-shutdown` option. #2794
* [ENHANCEMENT] Experimental blocks storage: Added support to enforce max query time range length via `-store.max-query-length`. #2826
* [ENHANCEMENT] Experimental blocks storage: Added support to limit the max number of chunks that can be fetched from the long-term storage while executing a query. The limit is enforced both in the querier and store-gateway, and is configurable via `-store.query-chunk-limit`. #2852 #2922
* [ENHANCEMENT] Ingester: Added new metric `cortex_ingester_flush_series_in_progress` that reports number of ongoing flush-series operations. Useful when calling `/flush` handler: if `cortex_ingester_flush_queue_length + cortex_ingester_flush_series_in_progress` is 0, all flushes are finished. #2778
* [ENHANCEMENT] Memberlist members can join cluster via SRV records. #2788
* [ENHANCEMENT] Added configuration options for chunks s3 client. #2831
  * `s3.endpoint`
  * `s3.region`
  * `s3.access-key-id`
  * `s3.secret-access-key`
  * `s3.insecure`
  * `s3.sse-encryption`
  * `s3.http.idle-conn-timeout`
  * `s3.http.response-header-timeout`
  * `s3.http.insecure-skip-verify`
* [ENHANCEMENT] Prometheus upgraded. #2798 #2849 #2867 #2902 #2918
  * Optimized labels regex matchers for patterns containing literals (eg. `foo.*`, `.*foo`, `.*foo.*`)
* [ENHANCEMENT] Add metric `cortex_ruler_config_update_failures_total` to Ruler to track failures of loading rules files. #2857
* [ENHANCEMENT] Experimental Alertmanager: Alertmanager configuration persisted to object storage using an experimental API that accepts and returns YAML-based Alertmanager configuration. #2768
* [ENHANCEMENT] Ruler: `-ruler.alertmanager-url` now supports multiple URLs. Each URL is treated as a separate Alertmanager group. Support for multiple Alertmanagers in a group can be achieved by using DNS service discovery. #2851
* [ENHANCEMENT] Experimental blocks storage: Cortex Flusher now works with blocks engine. Flusher needs to be provided with blocks-engine configuration, existing Flusher flags are not used (they are only relevant for chunks engine). Note that flush errors are only reported via log. #2877
* [ENHANCEMENT] Flusher: Added `-flusher.exit-after-flush` option (defaults to true) to control whether Cortex should stop completely after Flusher has finished its work. #2877
* [ENHANCEMENT] Added metrics `cortex_config_hash` and `cortex_runtime_config_hash` to expose hash of the currently active config file. #2874
* [ENHANCEMENT] Logger: added JSON logging support, configured via the `-log.format=json` CLI flag or its respective YAML config option. #2386
* [ENHANCEMENT] Added new flags `-bigtable.grpc-compression`, `-ingester.client.grpc-compression`, `-querier.frontend-client.grpc-compression` to configure compression used by gRPC. Valid values are `gzip`, `snappy`, or empty string (no compression, default). #2940
* [ENHANCEMENT] Clarify limitations of the `/api/v1/series`, `/api/v1/labels` and `/api/v1/label/{name}/values` endpoints. #2953
* [ENHANCEMENT] Ingester: added `Dropped` outcome to metric `cortex_ingester_flushing_dequeued_series_total`. #2998
* [BUGFIX] Fixed a bug with `api/v1/query_range` where no responses would return null values for `result` and empty values for `resultType`. #2962
* [BUGFIX] Fixed a bug in the index intersect code causing storage to return more chunks/series than required. #2796
* [BUGFIX] Fixed the number of reported keys in the background cache queue. #2764
* [BUGFIX] Fix race in processing of headers in sharded queries. #2762
* [BUGFIX] Query Frontend: Do not re-split sharded requests around ingester boundaries. #2766
* [BUGFIX] Experimental Delete Series: Fixed a problem with cache generation numbers prefixed to cache keys. #2800
* [BUGFIX] Ingester: Flushing chunks via `/flush` endpoint could previously lead to panic, if chunks were already flushed before and then removed from memory during the flush caused by `/flush` handler. Immediate flush now doesn't cause chunks to be flushed again. Samples received during flush triggered via `/flush` handler are no longer discarded. #2778
* [BUGFIX] Prometheus upgraded. #2849
  * Fixed unknown symbol error during head compaction
* [BUGFIX] Fix panic when using cassandra as store for both index and delete requests. #2774
* [BUGFIX] Experimental Delete Series: Fixed a data race in Purger. #2817
* [BUGFIX] KV: Fixed a bug that triggered a panic due to metrics being registered with the same name but different labels when using a `multi` configured KV client. #2837
* [BUGFIX] Query-frontend: Fix passing HTTP `Host` header if `-frontend.downstream-url` is configured. #2880
* [BUGFIX] Ingester: Improve time-series distribution when `-experimental.distributor.user-subring-size` is enabled. #2887
* [BUGFIX] Set content type to `application/x-protobuf` for remote_read responses. #2915
* [BUGFIX] Fixed ruler and store-gateway instance registration in the ring (when sharding is enabled) when a new instance replaces abruptly terminated one, and the only difference between the two instances is the address. #2954
* [BUGFIX] Fixed `Missing chunks and index config causing silent failure` Absence of chunks and index from schema config is not validated. #2732
* [BUGFIX] Fix panic caused by KVs from boltdb being used beyond their life. #2971
* [BUGFIX] Experimental blocks storage: `/api/v1/series`, `/api/v1/labels` and `/api/v1/label/{name}/values` only query the TSDB head regardless of the configured `-experimental.blocks-storage.tsdb.retention-period`. #2974
* [BUGFIX] Ingester: Avoid indefinite checkpointing in case of surge in number of series. #2955
* [BUGFIX] Querier: query /series from ingesters regardless the `-querier.query-ingesters-within` setting. #3035
* [BUGFIX] Ruler: fixed an unintentional breaking change introduced in the ruler's `alertmanager_url` YAML config option, which changed the value from a string to a list of strings. #2989

## Cortex 1.2.0 / 2020-07-01

* [CHANGE] Metric `cortex_kv_request_duration_seconds` now includes `name` label to denote which client is being used as well as the `backend` label to denote the KV backend implementation in use. #2648
* [CHANGE] Experimental Ruler: Rule groups persisted to object storage using the experimental API have an updated object key encoding to better handle special characters. Rule groups previously-stored using object storage must be renamed to the new format. #2646
* [CHANGE] Query Frontend now uses Round Robin to choose a tenant queue to service next. #2553
* [CHANGE] `-promql.lookback-delta` is now deprecated and has been replaced by `-querier.lookback-delta` along with `lookback_delta` entry under `querier` in the config file. `-promql.lookback-delta` will be removed in v1.4.0. #2604
* [CHANGE] Experimental TSDB: removed `-experimental.tsdb.bucket-store.binary-index-header-enabled` flag. Now the binary index-header is always enabled.
* [CHANGE] Experimental TSDB: Renamed index-cache metrics to use original metric names from Thanos, as Cortex is not aggregating them in any way: #2627
  * `cortex_<service>_blocks_index_cache_items_evicted_total` => `thanos_store_index_cache_items_evicted_total{name="index-cache"}`
  * `cortex_<service>_blocks_index_cache_items_added_total` => `thanos_store_index_cache_items_added_total{name="index-cache"}`
  * `cortex_<service>_blocks_index_cache_requests_total` => `thanos_store_index_cache_requests_total{name="index-cache"}`
  * `cortex_<service>_blocks_index_cache_items_overflowed_total` => `thanos_store_index_cache_items_overflowed_total{name="index-cache"}`
  * `cortex_<service>_blocks_index_cache_hits_total` => `thanos_store_index_cache_hits_total{name="index-cache"}`
  * `cortex_<service>_blocks_index_cache_items` => `thanos_store_index_cache_items{name="index-cache"}`
  * `cortex_<service>_blocks_index_cache_items_size_bytes` => `thanos_store_index_cache_items_size_bytes{name="index-cache"}`
  * `cortex_<service>_blocks_index_cache_total_size_bytes` => `thanos_store_index_cache_total_size_bytes{name="index-cache"}`
  * `cortex_<service>_blocks_index_cache_memcached_operations_total` =>  `thanos_memcached_operations_total{name="index-cache"}`
  * `cortex_<service>_blocks_index_cache_memcached_operation_failures_total` =>  `thanos_memcached_operation_failures_total{name="index-cache"}`
  * `cortex_<service>_blocks_index_cache_memcached_operation_duration_seconds` =>  `thanos_memcached_operation_duration_seconds{name="index-cache"}`
  * `cortex_<service>_blocks_index_cache_memcached_operation_skipped_total` =>  `thanos_memcached_operation_skipped_total{name="index-cache"}`
* [CHANGE] Experimental TSDB: Renamed metrics in bucket stores: #2627
  * `cortex_<service>_blocks_meta_syncs_total` => `cortex_blocks_meta_syncs_total{component="<service>"}`
  * `cortex_<service>_blocks_meta_sync_failures_total` => `cortex_blocks_meta_sync_failures_total{component="<service>"}`
  * `cortex_<service>_blocks_meta_sync_duration_seconds` => `cortex_blocks_meta_sync_duration_seconds{component="<service>"}`
  * `cortex_<service>_blocks_meta_sync_consistency_delay_seconds` => `cortex_blocks_meta_sync_consistency_delay_seconds{component="<service>"}`
  * `cortex_<service>_blocks_meta_synced` => `cortex_blocks_meta_synced{component="<service>"}`
  * `cortex_<service>_bucket_store_block_loads_total` => `cortex_bucket_store_block_loads_total{component="<service>"}`
  * `cortex_<service>_bucket_store_block_load_failures_total` => `cortex_bucket_store_block_load_failures_total{component="<service>"}`
  * `cortex_<service>_bucket_store_block_drops_total` => `cortex_bucket_store_block_drops_total{component="<service>"}`
  * `cortex_<service>_bucket_store_block_drop_failures_total` => `cortex_bucket_store_block_drop_failures_total{component="<service>"}`
  * `cortex_<service>_bucket_store_blocks_loaded` => `cortex_bucket_store_blocks_loaded{component="<service>"}`
  * `cortex_<service>_bucket_store_series_data_touched` => `cortex_bucket_store_series_data_touched{component="<service>"}`
  * `cortex_<service>_bucket_store_series_data_fetched` => `cortex_bucket_store_series_data_fetched{component="<service>"}`
  * `cortex_<service>_bucket_store_series_data_size_touched_bytes` => `cortex_bucket_store_series_data_size_touched_bytes{component="<service>"}`
  * `cortex_<service>_bucket_store_series_data_size_fetched_bytes` => `cortex_bucket_store_series_data_size_fetched_bytes{component="<service>"}`
  * `cortex_<service>_bucket_store_series_blocks_queried` => `cortex_bucket_store_series_blocks_queried{component="<service>"}`
  * `cortex_<service>_bucket_store_series_get_all_duration_seconds` => `cortex_bucket_store_series_get_all_duration_seconds{component="<service>"}`
  * `cortex_<service>_bucket_store_series_merge_duration_seconds` => `cortex_bucket_store_series_merge_duration_seconds{component="<service>"}`
  * `cortex_<service>_bucket_store_series_refetches_total` => `cortex_bucket_store_series_refetches_total{component="<service>"}`
  * `cortex_<service>_bucket_store_series_result_series` => `cortex_bucket_store_series_result_series{component="<service>"}`
  * `cortex_<service>_bucket_store_cached_postings_compressions_total` => `cortex_bucket_store_cached_postings_compressions_total{component="<service>"}`
  * `cortex_<service>_bucket_store_cached_postings_compression_errors_total` => `cortex_bucket_store_cached_postings_compression_errors_total{component="<service>"}`
  * `cortex_<service>_bucket_store_cached_postings_compression_time_seconds` => `cortex_bucket_store_cached_postings_compression_time_seconds{component="<service>"}`
  * `cortex_<service>_bucket_store_cached_postings_original_size_bytes_total` => `cortex_bucket_store_cached_postings_original_size_bytes_total{component="<service>"}`
  * `cortex_<service>_bucket_store_cached_postings_compressed_size_bytes_total` => `cortex_bucket_store_cached_postings_compressed_size_bytes_total{component="<service>"}`
  * `cortex_<service>_blocks_sync_seconds` => `cortex_bucket_stores_blocks_sync_seconds{component="<service>"}`
  * `cortex_<service>_blocks_last_successful_sync_timestamp_seconds` => `cortex_bucket_stores_blocks_last_successful_sync_timestamp_seconds{component="<service>"}`
* [CHANGE] Available command-line flags are printed to stdout, and only when requested via `-help`. Using invalid flag no longer causes printing of all available flags. #2691
* [CHANGE] Experimental Memberlist ring: randomize gossip node names to avoid conflicts when running multiple clients on the same host, or reusing host names (eg. pods in statefulset). Node name randomization can be disabled by using `-memberlist.randomize-node-name=false`. #2715
* [CHANGE] Memberlist KV client is no longer considered experimental. #2725
* [CHANGE] Experimental Delete Series: Make delete request cancellation duration configurable. #2760
* [CHANGE] Removed `-store.fullsize-chunks` option which was undocumented and unused (it broke ingester hand-overs). #2656
* [CHANGE] Query with no metric name that has previously resulted in HTTP status code 500 now returns status code 422 instead. #2571
* [FEATURE] TLS config options added for GRPC clients in Querier (Query-frontend client & Ingester client), Ruler, Store Gateway, as well as HTTP client in Config store client. #2502
* [FEATURE] The flag `-frontend.max-cache-freshness` is now supported within the limits overrides, to specify per-tenant max cache freshness values. The corresponding YAML config parameter has been changed from `results_cache.max_freshness` to `limits_config.max_cache_freshness`. The legacy YAML config parameter (`results_cache.max_freshness`) will continue to be supported till Cortex release `v1.4.0`. #2609
* [FEATURE] Experimental gRPC Store: Added support to 3rd parties index and chunk stores using gRPC client/server plugin mechanism. #2220
* [FEATURE] Add `-cassandra.table-options` flag to customize table options of Cassandra when creating the index or chunk table. #2575
* [ENHANCEMENT] Propagate GOPROXY value when building `build-image`. This is to help the builders building the code in a Network where default Go proxy is not accessible (e.g. when behind some corporate VPN). #2741
* [ENHANCEMENT] Querier: Added metric `cortex_querier_request_duration_seconds` for all requests to the querier. #2708
* [ENHANCEMENT] Cortex is now built with Go 1.14. #2480 #2749 #2753
* [ENHANCEMENT] Experimental TSDB: added the following metrics to the ingester: #2580 #2583 #2589 #2654
  * `cortex_ingester_tsdb_appender_add_duration_seconds`
  * `cortex_ingester_tsdb_appender_commit_duration_seconds`
  * `cortex_ingester_tsdb_refcache_purge_duration_seconds`
  * `cortex_ingester_tsdb_compactions_total`
  * `cortex_ingester_tsdb_compaction_duration_seconds`
  * `cortex_ingester_tsdb_wal_fsync_duration_seconds`
  * `cortex_ingester_tsdb_wal_page_flushes_total`
  * `cortex_ingester_tsdb_wal_completed_pages_total`
  * `cortex_ingester_tsdb_wal_truncations_failed_total`
  * `cortex_ingester_tsdb_wal_truncations_total`
  * `cortex_ingester_tsdb_wal_writes_failed_total`
  * `cortex_ingester_tsdb_checkpoint_deletions_failed_total`
  * `cortex_ingester_tsdb_checkpoint_deletions_total`
  * `cortex_ingester_tsdb_checkpoint_creations_failed_total`
  * `cortex_ingester_tsdb_checkpoint_creations_total`
  * `cortex_ingester_tsdb_wal_truncate_duration_seconds`
  * `cortex_ingester_tsdb_head_active_appenders`
  * `cortex_ingester_tsdb_head_series_not_found_total`
  * `cortex_ingester_tsdb_head_chunks`
  * `cortex_ingester_tsdb_mmap_chunk_corruptions_total`
  * `cortex_ingester_tsdb_head_chunks_created_total`
  * `cortex_ingester_tsdb_head_chunks_removed_total`
* [ENHANCEMENT] Experimental TSDB: added metrics useful to alert on critical conditions of the blocks storage: #2573
  * `cortex_compactor_last_successful_run_timestamp_seconds`
  * `cortex_querier_blocks_last_successful_sync_timestamp_seconds` (when store-gateway is disabled)
  * `cortex_querier_blocks_last_successful_scan_timestamp_seconds` (when store-gateway is enabled)
  * `cortex_storegateway_blocks_last_successful_sync_timestamp_seconds`
* [ENHANCEMENT] Experimental TSDB: added the flag `-experimental.tsdb.wal-compression-enabled` to allow to enable TSDB WAL compression. #2585
* [ENHANCEMENT] Experimental TSDB: Querier and store-gateway components can now use so-called "caching bucket", which can currently cache fetched chunks into shared memcached server. #2572
* [ENHANCEMENT] Ruler: Automatically remove unhealthy rulers from the ring. #2587
* [ENHANCEMENT] Query-tee: added support to `/metadata`, `/alerts`, and `/rules` endpoints #2600
* [ENHANCEMENT] Query-tee: added support to query results comparison between two different backends. The comparison is disabled by default and can be enabled via `-proxy.compare-responses=true`. #2611
* [ENHANCEMENT] Query-tee: improved the query-tee to not wait all backend responses before sending back the response to the client. The query-tee now sends back to the client first successful response, while honoring the `-backend.preferred` option. #2702
* [ENHANCEMENT] Thanos and Prometheus upgraded. #2602 #2604 #2634 #2659 #2686 #2756
  * TSDB now holds less WAL files after Head Truncation.
  * TSDB now does memory-mapping of Head chunks and reduces memory usage.
* [ENHANCEMENT] Experimental TSDB: decoupled blocks deletion from blocks compaction in the compactor, so that blocks deletion is not blocked by a busy compactor. The following metrics have been added: #2623
  * `cortex_compactor_block_cleanup_started_total`
  * `cortex_compactor_block_cleanup_completed_total`
  * `cortex_compactor_block_cleanup_failed_total`
  * `cortex_compactor_block_cleanup_last_successful_run_timestamp_seconds`
* [ENHANCEMENT] Experimental TSDB: Use shared cache for metadata. This is especially useful when running multiple querier and store-gateway components to reduce number of object store API calls. #2626 #2640
* [ENHANCEMENT] Experimental TSDB: when `-querier.query-store-after` is configured and running the experimental blocks storage, the time range of the query sent to the store is now manipulated to ensure the query end time is not more recent than 'now - query-store-after'. #2642
* [ENHANCEMENT] Experimental TSDB: small performance improvement in concurrent usage of RefCache, used during samples ingestion. #2651
* [ENHANCEMENT] The following endpoints now respond appropriately to an `Accept` header with the value `application/json` #2673
  * `/distributor/all_user_stats`
  * `/distributor/ha_tracker`
  * `/ingester/ring`
  * `/store-gateway/ring`
  * `/compactor/ring`
  * `/ruler/ring`
  * `/services`
* [ENHANCEMENT] Experimental Cassandra backend: Add `-cassandra.num-connections` to allow increasing the number of TCP connections to each Cassandra server. #2666
* [ENHANCEMENT] Experimental Cassandra backend: Use separate Cassandra clients and connections for reads and writes. #2666
* [ENHANCEMENT] Experimental Cassandra backend: Add `-cassandra.reconnect-interval` to allow specifying the reconnect interval to a Cassandra server that has been marked `DOWN` by the gocql driver. Also change the default value of the reconnect interval from `60s` to `1s`. #2687
* [ENHANCEMENT] Experimental Cassandra backend: Add option `-cassandra.convict-hosts-on-failure=false` to not convict host of being down when a request fails. #2684
* [ENHANCEMENT] Experimental TSDB: Applied a jitter to the period bucket scans in order to better distribute bucket operations over the time and increase the probability of hitting the shared cache (if configured). #2693
* [ENHANCEMENT] Experimental TSDB: Series limit per user and per metric now work in TSDB blocks. #2676
* [ENHANCEMENT] Experimental Memberlist: Added ability to periodically rejoin the memberlist cluster. #2724
* [ENHANCEMENT] Experimental Delete Series: Added the following metrics for monitoring processing of delete requests: #2730
  - `cortex_purger_load_pending_requests_attempts_total`: Number of attempts that were made to load pending requests with status.
  - `cortex_purger_oldest_pending_delete_request_age_seconds`: Age of oldest pending delete request in seconds.
  - `cortex_purger_pending_delete_requests_count`: Count of requests which are in process or are ready to be processed.
* [ENHANCEMENT] Experimental TSDB: Improved compactor to hard-delete also partial blocks with an deletion mark (even if the deletion mark threshold has not been reached). #2751
* [ENHANCEMENT] Experimental TSDB: Introduced a consistency check done by the querier to ensure all expected blocks have been queried via the store-gateway. If a block is missing on a store-gateway, the querier retries fetching series from missing blocks up to 3 times. If the consistency check fails once all retries have been exhausted, the query execution fails. The following metrics have been added: #2593 #2630 #2689 #2695
  * `cortex_querier_blocks_consistency_checks_total`
  * `cortex_querier_blocks_consistency_checks_failed_total`
  * `cortex_querier_storegateway_refetches_per_query`
* [ENHANCEMENT] Delete requests can now be canceled #2555
* [ENHANCEMENT] Table manager can now provision tables for delete store #2546
* [BUGFIX] Ruler: Ensure temporary rule files with special characters are properly mapped and cleaned up. #2506
* [BUGFIX] Fixes #2411, Ensure requests are properly routed to the prometheus api embedded in the query if `-server.path-prefix` is set. #2372
* [BUGFIX] Experimental TSDB: fixed chunk data corruption when querying back series using the experimental blocks storage. #2400
* [BUGFIX] Fixed collection of tracing spans from Thanos components used internally. #2655
* [BUGFIX] Experimental TSDB: fixed memory leak in ingesters. #2586
* [BUGFIX] QueryFrontend: fixed a situation where HTTP error is ignored and an incorrect status code is set. #2590
* [BUGFIX] Ingester: Fix an ingester starting up in the JOINING state and staying there forever. #2565
* [BUGFIX] QueryFrontend: fixed a panic (`integer divide by zero`) in the query-frontend. The query-frontend now requires the `-querier.default-evaluation-interval` config to be set to the same value of the querier. #2614
* [BUGFIX] Experimental TSDB: when the querier receives a `/series` request with a time range older than the data stored in the ingester, it now ignores the requested time range and returns known series anyway instead of returning an empty response. This aligns the behaviour with the chunks storage. #2617
* [BUGFIX] Cassandra: fixed an edge case leading to an invalid CQL query when querying the index on a Cassandra store. #2639
* [BUGFIX] Ingester: increment series per metric when recovering from WAL or transfer. #2674
* [BUGFIX] Fixed `wrong number of arguments for 'mget' command` Redis error when a query has no chunks to lookup from storage. #2700 #2796
* [BUGFIX] Ingester: Automatically remove old tmp checkpoints, fixing a potential disk space leak after an ingester crashes. #2726

## Cortex 1.1.0 / 2020-05-21

This release brings the usual mix of bugfixes and improvements. The biggest change is that WAL support for chunks is now considered to be production-ready!

Please make sure to review renamed metrics, and update your dashboards and alerts accordingly.

* [CHANGE] Added v1 API routes documented in #2327. #2372
  * Added `-http.alertmanager-http-prefix` flag which allows the configuration of the path where the Alertmanager API and UI can be reached. The default is set to `/alertmanager`.
  * Added `-http.prometheus-http-prefix` flag which allows the configuration of the path where the Prometheus API and UI can be reached. The default is set to `/prometheus`.
  * Updated the index hosted at the root prefix to point to the updated routes.
  * Legacy routes hardcoded with the `/api/prom` prefix now respect the `-http.prefix` flag.
* [CHANGE] The metrics `cortex_distributor_ingester_appends_total` and `distributor_ingester_append_failures_total` now include a `type` label to differentiate between `samples` and `metadata`. #2336
* [CHANGE] The metrics for number of chunks and bytes flushed to the chunk store are renamed. Note that previous metrics were counted pre-deduplication, while new metrics are counted after deduplication. #2463
  * `cortex_ingester_chunks_stored_total` > `cortex_chunk_store_stored_chunks_total`
  * `cortex_ingester_chunk_stored_bytes_total` > `cortex_chunk_store_stored_chunk_bytes_total`
* [CHANGE] Experimental TSDB: renamed blocks meta fetcher metrics: #2375
  * `cortex_querier_bucket_store_blocks_meta_syncs_total` > `cortex_querier_blocks_meta_syncs_total`
  * `cortex_querier_bucket_store_blocks_meta_sync_failures_total` > `cortex_querier_blocks_meta_sync_failures_total`
  * `cortex_querier_bucket_store_blocks_meta_sync_duration_seconds` > `cortex_querier_blocks_meta_sync_duration_seconds`
  * `cortex_querier_bucket_store_blocks_meta_sync_consistency_delay_seconds` > `cortex_querier_blocks_meta_sync_consistency_delay_seconds`
* [CHANGE] Experimental TSDB: Modified default values for `compactor.deletion-delay` option from 48h to 12h and `-experimental.tsdb.bucket-store.ignore-deletion-marks-delay` from 24h to 6h. #2414
* [CHANGE] WAL: Default value of `-ingester.checkpoint-enabled` changed to `true`. #2416
* [CHANGE] `trace_id` field in log files has been renamed to `traceID`. #2518
* [CHANGE] Slow query log has a different output now. Previously used `url` field has been replaced with `host` and `path`, and query parameters are logged as individual log fields with `qs_` prefix. #2520
* [CHANGE] WAL: WAL and checkpoint compression is now disabled. #2436
* [CHANGE] Update in dependency `go-kit/kit` from `v0.9.0` to `v0.10.0`. HTML escaping disabled in JSON Logger. #2535
* [CHANGE] Experimental TSDB: Removed `cortex_<service>_` prefix from Thanos objstore metrics and added `component` label to distinguish which Cortex component is doing API calls to the object storage when running in single-binary mode: #2568
  - `cortex_<service>_thanos_objstore_bucket_operations_total` renamed to `thanos_objstore_bucket_operations_total{component="<name>"}`
  - `cortex_<service>_thanos_objstore_bucket_operation_failures_total` renamed to `thanos_objstore_bucket_operation_failures_total{component="<name>"}`
  - `cortex_<service>_thanos_objstore_bucket_operation_duration_seconds` renamed to `thanos_objstore_bucket_operation_duration_seconds{component="<name>"}`
  - `cortex_<service>_thanos_objstore_bucket_last_successful_upload_time` renamed to `thanos_objstore_bucket_last_successful_upload_time{component="<name>"}`
* [CHANGE] FIFO cache: The `-<prefix>.fifocache.size` CLI flag has been renamed to `-<prefix>.fifocache.max-size-items` as well as its YAML config option `size` renamed to `max_size_items`. #2319
* [FEATURE] Ruler: The `-ruler.evaluation-delay` flag was added to allow users to configure a default evaluation delay for all rules in cortex. The default value is 0 which is the current behavior. #2423
* [FEATURE] Experimental: Added a new object storage client for OpenStack Swift. #2440
* [FEATURE] TLS config options added to the Server. #2535
* [FEATURE] Experimental: Added support for `/api/v1/metadata` Prometheus-based endpoint. #2549
* [FEATURE] Add ability to limit concurrent queries to Cassandra with `-cassandra.query-concurrency` flag. #2562
* [FEATURE] Experimental TSDB: Introduced store-gateway service used by the experimental blocks storage to load and query blocks. The store-gateway optionally supports blocks sharding and replication via a dedicated hash ring, configurable via `-experimental.store-gateway.sharding-enabled` and `-experimental.store-gateway.sharding-ring.*` flags. The following metrics have been added: #2433 #2458 #2469 #2523
  * `cortex_querier_storegateway_instances_hit_per_query`
* [ENHANCEMENT] Experimental TSDB: sample ingestion errors are now reported via existing `cortex_discarded_samples_total` metric. #2370
* [ENHANCEMENT] Failures on samples at distributors and ingesters return the first validation error as opposed to the last. #2383
* [ENHANCEMENT] Experimental TSDB: Added `cortex_querier_blocks_meta_synced`, which reflects current state of synced blocks over all tenants. #2392
* [ENHANCEMENT] Added `cortex_distributor_latest_seen_sample_timestamp_seconds` metric to see how far behind Prometheus servers are in sending data. #2371
* [ENHANCEMENT] FIFO cache to support eviction based on memory usage. Added `-<prefix>.fifocache.max-size-bytes` CLI flag and YAML config option `max_size_bytes` to specify memory limit of the cache. #2319, #2527
* [ENHANCEMENT] Added `-querier.worker-match-max-concurrent`. Force worker concurrency to match the `-querier.max-concurrent` option.  Overrides `-querier.worker-parallelism`.  #2456
* [ENHANCEMENT] Added the following metrics for monitoring delete requests: #2445
  - `cortex_purger_delete_requests_received_total`: Number of delete requests received per user.
  - `cortex_purger_delete_requests_processed_total`: Number of delete requests processed per user.
  - `cortex_purger_delete_requests_chunks_selected_total`: Number of chunks selected while building delete plans per user.
  - `cortex_purger_delete_requests_processing_failures_total`: Number of delete requests processing failures per user.
* [ENHANCEMENT] Single Binary: Added query-frontend to the single binary.  Single binary users will now benefit from various query-frontend features.  Primarily: sharding, parallelization, load shedding, additional caching (if configured), and query retries. #2437
* [ENHANCEMENT] Allow 1w (where w denotes week) and 1y (where y denotes year) when setting `-store.cache-lookups-older-than` and `-store.max-look-back-period`. #2454
* [ENHANCEMENT] Optimize index queries for matchers using "a|b|c"-type regex. #2446 #2475
* [ENHANCEMENT] Added per tenant metrics for queries and chunks and bytes read from chunk store: #2463
  * `cortex_chunk_store_fetched_chunks_total` and `cortex_chunk_store_fetched_chunk_bytes_total`
  * `cortex_query_frontend_queries_total` (per tenant queries counted by the frontend)
* [ENHANCEMENT] WAL: New metrics `cortex_ingester_wal_logged_bytes_total` and `cortex_ingester_checkpoint_logged_bytes_total` added to track total bytes logged to disk for WAL and checkpoints. #2497
* [ENHANCEMENT] Add de-duplicated chunks counter `cortex_chunk_store_deduped_chunks_total` which counts every chunk not sent to the store because it was already sent by another replica. #2485
* [ENHANCEMENT] Query-frontend now also logs the POST data of long queries. #2481
* [ENHANCEMENT] WAL: Ingester WAL records now have type header and the custom WAL records have been replaced by Prometheus TSDB's WAL records. Old records will not be supported from 1.3 onwards. Note: once this is deployed, you cannot downgrade without data loss. #2436
* [ENHANCEMENT] Redis Cache: Added `idle_timeout`, `wait_on_pool_exhaustion` and `max_conn_lifetime` options to redis cache configuration. #2550
* [ENHANCEMENT] WAL: the experimental tag has been removed on the WAL in ingesters. #2560
* [ENHANCEMENT] Use newer AWS API for paginated queries - removes 'Deprecated' message from logfiles. #2452
* [ENHANCEMENT] Experimental memberlist: Add retry with backoff on memberlist join other members. #2705
* [ENHANCEMENT] Experimental TSDB: when the store-gateway sharding is enabled, unhealthy store-gateway instances are automatically removed from the ring after 10 consecutive `-experimental.store-gateway.sharding-ring.heartbeat-timeout` periods. #2526
* [BUGFIX] Ruler: Ensure temporary rule files with special characters are properly mapped and cleaned up. #2506
* [BUGFIX] Ensure requests are properly routed to the prometheus api embedded in the query if `-server.path-prefix` is set. Fixes #2411. #2372
* [BUGFIX] Experimental TSDB: Fixed chunk data corruption when querying back series using the experimental blocks storage. #2400
* [BUGFIX] Cassandra Storage: Fix endpoint TLS host verification. #2109
* [BUGFIX] Experimental TSDB: Fixed response status code from `422` to `500` when an error occurs while iterating chunks with the experimental blocks storage. #2402
* [BUGFIX] Ring: Fixed a situation where upgrading from pre-1.0 cortex with a rolling strategy caused new 1.0 ingesters to lose their zone value in the ring until manually forced to re-register. #2404
* [BUGFIX] Distributor: `/all_user_stats` now show API and Rule Ingest Rate correctly. #2457
* [BUGFIX] Fixed `version`, `revision` and `branch` labels exported by the `cortex_build_info` metric. #2468
* [BUGFIX] QueryFrontend: fixed a situation where span context missed when downstream_url is used. #2539
* [BUGFIX] Querier: Fixed a situation where querier would crash because of an unresponsive frontend instance. #2569

## Cortex 1.0.1 / 2020-04-23

* [BUGFIX] Fix gaps when querying ingesters with replication factor = 3 and 2 ingesters in the cluster. #2503

## Cortex 1.0.0 / 2020-04-02

This is the first major release of Cortex. We made a lot of **breaking changes** in this release which have been detailed below. Please also see the stability guarantees we provide as part of a major release: https://cortexmetrics.io/docs/configuration/v1guarantees/

* [CHANGE] Remove the following deprecated flags: #2339
  - `-metrics.error-rate-query` (use `-metrics.write-throttle-query` instead).
  - `-store.cardinality-cache-size` (use `-store.index-cache-read.enable-fifocache` and `-store.index-cache-read.fifocache.size` instead).
  - `-store.cardinality-cache-validity` (use `-store.index-cache-read.enable-fifocache` and `-store.index-cache-read.fifocache.duration` instead).
  - `-distributor.limiter-reload-period` (flag unused)
  - `-ingester.claim-on-rollout` (flag unused)
  - `-ingester.normalise-tokens` (flag unused)
* [CHANGE] Renamed YAML file options to be more consistent. See [full config file changes below](#config-file-breaking-changes). #2273
* [CHANGE] AWS based autoscaling has been removed. You can only use metrics based autoscaling now. `-applicationautoscaling.url` has been removed. See https://cortexmetrics.io/docs/production/aws/#dynamodb-capacity-provisioning on how to migrate. #2328
* [CHANGE] Renamed the `memcache.write-back-goroutines` and `memcache.write-back-buffer` flags to `background.write-back-concurrency` and `background.write-back-buffer`. This affects the following flags: #2241
  - `-frontend.memcache.write-back-buffer` --> `-frontend.background.write-back-buffer`
  - `-frontend.memcache.write-back-goroutines` --> `-frontend.background.write-back-concurrency`
  - `-store.index-cache-read.memcache.write-back-buffer` --> `-store.index-cache-read.background.write-back-buffer`
  - `-store.index-cache-read.memcache.write-back-goroutines` --> `-store.index-cache-read.background.write-back-concurrency`
  - `-store.index-cache-write.memcache.write-back-buffer` --> `-store.index-cache-write.background.write-back-buffer`
  - `-store.index-cache-write.memcache.write-back-goroutines` --> `-store.index-cache-write.background.write-back-concurrency`
  - `-memcache.write-back-buffer` --> `-store.chunks-cache.background.write-back-buffer`. Note the next change log for the difference.
  - `-memcache.write-back-goroutines` --> `-store.chunks-cache.background.write-back-concurrency`. Note the next change log for the difference.

* [CHANGE] Renamed the chunk cache flags to have `store.chunks-cache.` as prefix. This means the following flags have been changed: #2241
  - `-cache.enable-fifocache` --> `-store.chunks-cache.cache.enable-fifocache`
  - `-default-validity` --> `-store.chunks-cache.default-validity`
  - `-fifocache.duration` --> `-store.chunks-cache.fifocache.duration`
  - `-fifocache.size` --> `-store.chunks-cache.fifocache.size`
  - `-memcache.write-back-buffer` --> `-store.chunks-cache.background.write-back-buffer`. Note the previous change log for the difference.
  - `-memcache.write-back-goroutines` --> `-store.chunks-cache.background.write-back-concurrency`. Note the previous change log for the difference.
  - `-memcached.batchsize` --> `-store.chunks-cache.memcached.batchsize`
  - `-memcached.consistent-hash` --> `-store.chunks-cache.memcached.consistent-hash`
  - `-memcached.expiration` --> `-store.chunks-cache.memcached.expiration`
  - `-memcached.hostname` --> `-store.chunks-cache.memcached.hostname`
  - `-memcached.max-idle-conns` --> `-store.chunks-cache.memcached.max-idle-conns`
  - `-memcached.parallelism` --> `-store.chunks-cache.memcached.parallelism`
  - `-memcached.service` --> `-store.chunks-cache.memcached.service`
  - `-memcached.timeout` --> `-store.chunks-cache.memcached.timeout`
  - `-memcached.update-interval` --> `-store.chunks-cache.memcached.update-interval`
  - `-redis.enable-tls` --> `-store.chunks-cache.redis.enable-tls`
  - `-redis.endpoint` --> `-store.chunks-cache.redis.endpoint`
  - `-redis.expiration` --> `-store.chunks-cache.redis.expiration`
  - `-redis.max-active-conns` --> `-store.chunks-cache.redis.max-active-conns`
  - `-redis.max-idle-conns` --> `-store.chunks-cache.redis.max-idle-conns`
  - `-redis.password` --> `-store.chunks-cache.redis.password`
  - `-redis.timeout` --> `-store.chunks-cache.redis.timeout`
* [CHANGE] Rename the `-store.chunk-cache-stubs` to `-store.chunks-cache.cache-stubs` to be more inline with above. #2241
* [CHANGE] Change prefix of flags `-dynamodb.periodic-table.*` to `-table-manager.index-table.*`. #2359
* [CHANGE] Change prefix of flags `-dynamodb.chunk-table.*` to `-table-manager.chunk-table.*`. #2359
* [CHANGE] Change the following flags: #2359
  - `-dynamodb.poll-interval` --> `-table-manager.poll-interval`
  - `-dynamodb.periodic-table.grace-period` --> `-table-manager.periodic-table.grace-period`
* [CHANGE] Renamed the following flags: #2273
  - `-dynamodb.chunk.gang.size` --> `-dynamodb.chunk-gang-size`
  - `-dynamodb.chunk.get.max.parallelism` --> `-dynamodb.chunk-get-max-parallelism`
* [CHANGE] Don't support mixed time units anymore for duration. For example, 168h5m0s doesn't work anymore, please use just one unit (s|m|h|d|w|y). #2252
* [CHANGE] Utilize separate protos for rule state and storage. Experimental ruler API will not be functional until the rollout is complete. #2226
* [CHANGE] Frontend worker in querier now starts after all Querier module dependencies are started. This fixes issue where frontend worker started to send queries to querier before it was ready to serve them (mostly visible when using experimental blocks storage). #2246
* [CHANGE] Lifecycler component now enters Failed state on errors, and doesn't exit the process. (Important if you're vendoring Cortex and use Lifecycler) #2251
* [CHANGE] `/ready` handler now returns 200 instead of 204. #2330
* [CHANGE] Better defaults for the following options: #2344
  - `-<prefix>.consul.consistent-reads`: Old default: `true`, new default: `false`. This reduces the load on Consul.
  - `-<prefix>.consul.watch-rate-limit`: Old default: 0, new default: 1. This rate limits the reads to 1 per second. Which is good enough for ring watches.
  - `-distributor.health-check-ingesters`: Old default: `false`, new default: `true`.
  - `-ingester.max-stale-chunk-idle`: Old default: 0, new default: 2m. This lets us expire series that we know are stale early.
  - `-ingester.spread-flushes`: Old default: false, new default: true. This allows to better de-duplicate data and use less space.
  - `-ingester.chunk-age-jitter`: Old default: 20mins, new default: 0. This is to enable the `-ingester.spread-flushes` to true.
  - `-<prefix>.memcached.batchsize`: Old default: 0, new default: 1024. This allows batching of requests and keeps the concurrent requests low.
  - `-<prefix>.memcached.consistent-hash`: Old default: false, new default: true. This allows for better cache hits when the memcaches are scaled up and down.
  - `-querier.batch-iterators`: Old default: false, new default: true.
  - `-querier.ingester-streaming`: Old default: false, new default: true.
* [CHANGE] Experimental TSDB: Added `-experimental.tsdb.bucket-store.postings-cache-compression-enabled` to enable postings compression when storing to cache. #2335
* [CHANGE] Experimental TSDB: Added `-compactor.deletion-delay`, which is time before a block marked for deletion is deleted from bucket. If not 0, blocks will be marked for deletion and compactor component will delete blocks marked for deletion from the bucket. If delete-delay is 0, blocks will be deleted straight away. Note that deleting blocks immediately can cause query failures, if store gateway / querier still has the block loaded, or compactor is ignoring the deletion because it's compacting the block at the same time. Default value is 48h. #2335
* [CHANGE] Experimental TSDB: Added `-experimental.tsdb.bucket-store.index-cache.postings-compression-enabled`, to set duration after which the blocks marked for deletion will be filtered out while fetching blocks used for querying. This option allows querier to ignore blocks that are marked for deletion with some delay. This ensures store can still serve blocks that are meant to be deleted but do not have a replacement yet. Default is 24h, half of the default value for `-compactor.deletion-delay`. #2335
* [CHANGE] Experimental TSDB: Added `-experimental.tsdb.bucket-store.index-cache.memcached.max-item-size` to control maximum size of item that is stored to memcached. Defaults to 1 MiB. #2335
* [FEATURE] Added experimental storage API to the ruler service that is enabled when the `-experimental.ruler.enable-api` is set to true #2269
  * `-ruler.storage.type` flag now allows `s3`,`gcs`, and `azure` values
  * `-ruler.storage.(s3|gcs|azure)` flags exist to allow the configuration of object clients set for rule storage
* [CHANGE] Renamed table manager metrics. #2307 #2359
  * `cortex_dynamo_sync_tables_seconds` -> `cortex_table_manager_sync_duration_seconds`
  * `cortex_dynamo_table_capacity_units` -> `cortex_table_capacity_units`
* [FEATURE] Flusher target to flush the WAL. #2075
  * `-flusher.wal-dir` for the WAL directory to recover from.
  * `-flusher.concurrent-flushes` for number of concurrent flushes.
  * `-flusher.flush-op-timeout` is duration after which a flush should timeout.
* [FEATURE] Ingesters can now have an optional availability zone set, to ensure metric replication is distributed across zones. This is set via the `-ingester.availability-zone` flag or the `availability_zone` field in the config file. #2317
* [ENHANCEMENT] Better re-use of connections to DynamoDB and S3. #2268
* [ENHANCEMENT] Reduce number of goroutines used while executing a single index query. #2280
* [ENHANCEMENT] Experimental TSDB: Add support for local `filesystem` backend. #2245
* [ENHANCEMENT] Experimental TSDB: Added memcached support for the TSDB index cache. #2290
* [ENHANCEMENT] Experimental TSDB: Removed gRPC server to communicate between querier and BucketStore. #2324
* [ENHANCEMENT] Allow 1w (where w denotes week) and 1y (where y denotes year) when setting table period and retention. #2252
* [ENHANCEMENT] Added FIFO cache metrics for current number of entries and memory usage. #2270
* [ENHANCEMENT] Output all config fields to /config API, including those with empty value. #2209
* [ENHANCEMENT] Add "missing_metric_name" and "metric_name_invalid" reasons to cortex_discarded_samples_total metric. #2346
* [ENHANCEMENT] Experimental TSDB: sample ingestion errors are now reported via existing `cortex_discarded_samples_total` metric. #2370
* [BUGFIX] Ensure user state metrics are updated if a transfer fails. #2338
* [BUGFIX] Fixed etcd client keepalive settings. #2278
* [BUGFIX] Register the metrics of the WAL. #2295
* [BUXFIX] Experimental TSDB: fixed error handling when ingesting out of bound samples. #2342

### Known issues

- This experimental blocks storage in Cortex `1.0.0` has a bug which may lead to the error `cannot iterate chunk for series` when running queries. This bug has been fixed in #2400. If you're running the experimental blocks storage, please build Cortex from `master`.

### Config file breaking changes

In this section you can find a config file diff showing the breaking changes introduced in Cortex. You can also find the [full configuration file reference doc](https://cortexmetrics.io/docs/configuration/configuration-file/) in the website.

```diff
### ingester_config

 # Period with which to attempt to flush chunks.
 # CLI flag: -ingester.flush-period
-[flushcheckperiod: <duration> | default = 1m0s]
+[flush_period: <duration> | default = 1m0s]

 # Period chunks will remain in memory after flushing.
 # CLI flag: -ingester.retain-period
-[retainperiod: <duration> | default = 5m0s]
+[retain_period: <duration> | default = 5m0s]

 # Maximum chunk idle time before flushing.
 # CLI flag: -ingester.max-chunk-idle
-[maxchunkidle: <duration> | default = 5m0s]
+[max_chunk_idle_time: <duration> | default = 5m0s]

 # Maximum chunk idle time for chunks terminating in stale markers before
 # flushing. 0 disables it and a stale series is not flushed until the
 # max-chunk-idle timeout is reached.
 # CLI flag: -ingester.max-stale-chunk-idle
-[maxstalechunkidle: <duration> | default = 0s]
+[max_stale_chunk_idle_time: <duration> | default = 2m0s]

 # Timeout for individual flush operations.
 # CLI flag: -ingester.flush-op-timeout
-[flushoptimeout: <duration> | default = 1m0s]
+[flush_op_timeout: <duration> | default = 1m0s]

 # Maximum chunk age before flushing.
 # CLI flag: -ingester.max-chunk-age
-[maxchunkage: <duration> | default = 12h0m0s]
+[max_chunk_age: <duration> | default = 12h0m0s]

-# Range of time to subtract from MaxChunkAge to spread out flushes
+# Range of time to subtract from -ingester.max-chunk-age to spread out flushes
 # CLI flag: -ingester.chunk-age-jitter
-[chunkagejitter: <duration> | default = 20m0s]
+[chunk_age_jitter: <duration> | default = 0]

 # Number of concurrent goroutines flushing to dynamodb.
 # CLI flag: -ingester.concurrent-flushes
-[concurrentflushes: <int> | default = 50]
+[concurrent_flushes: <int> | default = 50]

-# If true, spread series flushes across the whole period of MaxChunkAge
+# If true, spread series flushes across the whole period of
+# -ingester.max-chunk-age.
 # CLI flag: -ingester.spread-flushes
-[spreadflushes: <boolean> | default = false]
+[spread_flushes: <boolean> | default = true]

 # Period with which to update the per-user ingestion rates.
 # CLI flag: -ingester.rate-update-period
-[rateupdateperiod: <duration> | default = 15s]
+[rate_update_period: <duration> | default = 15s]


### querier_config

 # The maximum number of concurrent queries.
 # CLI flag: -querier.max-concurrent
-[maxconcurrent: <int> | default = 20]
+[max_concurrent: <int> | default = 20]

 # Use batch iterators to execute query, as opposed to fully materialising the
 # series in memory.  Takes precedent over the -querier.iterators flag.
 # CLI flag: -querier.batch-iterators
-[batchiterators: <boolean> | default = false]
+[batch_iterators: <boolean> | default = true]

 # Use streaming RPCs to query ingester.
 # CLI flag: -querier.ingester-streaming
-[ingesterstreaming: <boolean> | default = false]
+[ingester_streaming: <boolean> | default = true]

 # Maximum number of samples a single query can load into memory.
 # CLI flag: -querier.max-samples
-[maxsamples: <int> | default = 50000000]
+[max_samples: <int> | default = 50000000]

 # The default evaluation interval or step size for subqueries.
 # CLI flag: -querier.default-evaluation-interval
-[defaultevaluationinterval: <duration> | default = 1m0s]
+[default_evaluation_interval: <duration> | default = 1m0s]

### query_frontend_config

 # URL of downstream Prometheus.
 # CLI flag: -frontend.downstream-url
-[downstream: <string> | default = ""]
+[downstream_url: <string> | default = ""]


### ruler_config

 # URL of alerts return path.
 # CLI flag: -ruler.external.url
-[externalurl: <url> | default = ]
+[external_url: <url> | default = ]

 # How frequently to evaluate rules
 # CLI flag: -ruler.evaluation-interval
-[evaluationinterval: <duration> | default = 1m0s]
+[evaluation_interval: <duration> | default = 1m0s]

 # How frequently to poll for rule changes
 # CLI flag: -ruler.poll-interval
-[pollinterval: <duration> | default = 1m0s]
+[poll_interval: <duration> | default = 1m0s]

-storeconfig:
+storage:

 # file path to store temporary rule files for the prometheus rule managers
 # CLI flag: -ruler.rule-path
-[rulepath: <string> | default = "/rules"]
+[rule_path: <string> | default = "/rules"]

 # URL of the Alertmanager to send notifications to.
 # CLI flag: -ruler.alertmanager-url
-[alertmanagerurl: <url> | default = ]
+[alertmanager_url: <url> | default = ]

 # Use DNS SRV records to discover alertmanager hosts.
 # CLI flag: -ruler.alertmanager-discovery
-[alertmanagerdiscovery: <boolean> | default = false]
+[enable_alertmanager_discovery: <boolean> | default = false]

 # How long to wait between refreshing alertmanager hosts.
 # CLI flag: -ruler.alertmanager-refresh-interval
-[alertmanagerrefreshinterval: <duration> | default = 1m0s]
+[alertmanager_refresh_interval: <duration> | default = 1m0s]

 # If enabled requests to alertmanager will utilize the V2 API.
 # CLI flag: -ruler.alertmanager-use-v2
-[alertmanangerenablev2api: <boolean> | default = false]
+[enable_alertmanager_v2: <boolean> | default = false]

 # Capacity of the queue for notifications to be sent to the Alertmanager.
 # CLI flag: -ruler.notification-queue-capacity
-[notificationqueuecapacity: <int> | default = 10000]
+[notification_queue_capacity: <int> | default = 10000]

 # HTTP timeout duration when sending notifications to the Alertmanager.
 # CLI flag: -ruler.notification-timeout
-[notificationtimeout: <duration> | default = 10s]
+[notification_timeout: <duration> | default = 10s]

 # Distribute rule evaluation using ring backend
 # CLI flag: -ruler.enable-sharding
-[enablesharding: <boolean> | default = false]
+[enable_sharding: <boolean> | default = false]

 # Time to spend searching for a pending ruler when shutting down.
 # CLI flag: -ruler.search-pending-for
-[searchpendingfor: <duration> | default = 5m0s]
+[search_pending_for: <duration> | default = 5m0s]

 # Period with which to attempt to flush rule groups.
 # CLI flag: -ruler.flush-period
-[flushcheckperiod: <duration> | default = 1m0s]
+[flush_period: <duration> | default = 1m0s]

### alertmanager_config

 # Base path for data storage.
 # CLI flag: -alertmanager.storage.path
-[datadir: <string> | default = "data/"]
+[data_dir: <string> | default = "data/"]

 # will be used to prefix all HTTP endpoints served by Alertmanager. If omitted,
 # relevant URL components will be derived automatically.
 # CLI flag: -alertmanager.web.external-url
-[externalurl: <url> | default = ]
+[external_url: <url> | default = ]

 # How frequently to poll Cortex configs
 # CLI flag: -alertmanager.configs.poll-interval
-[pollinterval: <duration> | default = 15s]
+[poll_interval: <duration> | default = 15s]

 # Listen address for cluster.
 # CLI flag: -cluster.listen-address
-[clusterbindaddr: <string> | default = "0.0.0.0:9094"]
+[cluster_bind_address: <string> | default = "0.0.0.0:9094"]

 # Explicit address to advertise in cluster.
 # CLI flag: -cluster.advertise-address
-[clusteradvertiseaddr: <string> | default = ""]
+[cluster_advertise_address: <string> | default = ""]

 # Time to wait between peers to send notifications.
 # CLI flag: -cluster.peer-timeout
-[peertimeout: <duration> | default = 15s]
+[peer_timeout: <duration> | default = 15s]

 # Filename of fallback config to use if none specified for instance.
 # CLI flag: -alertmanager.configs.fallback
-[fallbackconfigfile: <string> | default = ""]
+[fallback_config_file: <string> | default = ""]

 # Root of URL to generate if config is http://internal.monitor
 # CLI flag: -alertmanager.configs.auto-webhook-root
-[autowebhookroot: <string> | default = ""]
+[auto_webhook_root: <string> | default = ""]

### table_manager_config

-store:
+storage:

-# How frequently to poll DynamoDB to learn our capacity.
-# CLI flag: -dynamodb.poll-interval
-[dynamodb_poll_interval: <duration> | default = 2m0s]
+# How frequently to poll backend to learn our capacity.
+# CLI flag: -table-manager.poll-interval
+[poll_interval: <duration> | default = 2m0s]

-# DynamoDB periodic tables grace period (duration which table will be
-# created/deleted before/after it's needed).
-# CLI flag: -dynamodb.periodic-table.grace-period
+# Periodic tables grace period (duration which table will be created/deleted
+# before/after it's needed).
+# CLI flag: -table-manager.periodic-table.grace-period
 [creation_grace_period: <duration> | default = 10m0s]

 index_tables_provisioning:
   # Enables on demand throughput provisioning for the storage provider (if
-  # supported). Applies only to tables which are not autoscaled
-  # CLI flag: -dynamodb.periodic-table.enable-ondemand-throughput-mode
-  [provisioned_throughput_on_demand_mode: <boolean> | default = false]
+  # supported). Applies only to tables which are not autoscaled. Supported by
+  # DynamoDB
+  # CLI flag: -table-manager.index-table.enable-ondemand-throughput-mode
+  [enable_ondemand_throughput_mode: <boolean> | default = false]


   # Enables on demand throughput provisioning for the storage provider (if
-  # supported). Applies only to tables which are not autoscaled
-  # CLI flag: -dynamodb.periodic-table.inactive-enable-ondemand-throughput-mode
-  [inactive_throughput_on_demand_mode: <boolean> | default = false]
+  # supported). Applies only to tables which are not autoscaled. Supported by
+  # DynamoDB
+  # CLI flag: -table-manager.index-table.inactive-enable-ondemand-throughput-mode
+  [enable_inactive_throughput_on_demand_mode: <boolean> | default = false]


 chunk_tables_provisioning:
   # Enables on demand throughput provisioning for the storage provider (if
-  # supported). Applies only to tables which are not autoscaled
-  # CLI flag: -dynamodb.chunk-table.enable-ondemand-throughput-mode
-  [provisioned_throughput_on_demand_mode: <boolean> | default = false]
+  # supported). Applies only to tables which are not autoscaled. Supported by
+  # DynamoDB
+  # CLI flag: -table-manager.chunk-table.enable-ondemand-throughput-mode
+  [enable_ondemand_throughput_mode: <boolean> | default = false]

### storage_config

 aws:
-  dynamodbconfig:
+  dynamodb:
     # DynamoDB endpoint URL with escaped Key and Secret encoded. If only region
     # is specified as a host, proper endpoint will be deduced. Use
     # inmemory:///<table-name> to use a mock in-memory implementation.
     # CLI flag: -dynamodb.url
-    [dynamodb: <url> | default = ]
+    [dynamodb_url: <url> | default = ]

     # DynamoDB table management requests per second limit.
     # CLI flag: -dynamodb.api-limit
-    [apilimit: <float> | default = 2]
+    [api_limit: <float> | default = 2]

     # DynamoDB rate cap to back off when throttled.
     # CLI flag: -dynamodb.throttle-limit
-    [throttlelimit: <float> | default = 10]
+    [throttle_limit: <float> | default = 10]
-
-    # ApplicationAutoscaling endpoint URL with escaped Key and Secret encoded.
-    # CLI flag: -applicationautoscaling.url
-    [applicationautoscaling: <url> | default = ]


       # Queue length above which we will scale up capacity
       # CLI flag: -metrics.target-queue-length
-      [targetqueuelen: <int> | default = 100000]
+      [target_queue_length: <int> | default = 100000]

       # Scale up capacity by this multiple
       # CLI flag: -metrics.scale-up-factor
-      [scaleupfactor: <float> | default = 1.3]
+      [scale_up_factor: <float> | default = 1.3]

       # Ignore throttling below this level (rate per second)
       # CLI flag: -metrics.ignore-throttle-below
-      [minthrottling: <float> | default = 1]
+      [ignore_throttle_below: <float> | default = 1]

       # query to fetch ingester queue length
       # CLI flag: -metrics.queue-length-query
-      [queuelengthquery: <string> | default = "sum(avg_over_time(cortex_ingester_flush_queue_length{job=\"cortex/ingester\"}[2m]))"]
+      [queue_length_query: <string> | default = "sum(avg_over_time(cortex_ingester_flush_queue_length{job=\"cortex/ingester\"}[2m]))"]

       # query to fetch throttle rates per table
       # CLI flag: -metrics.write-throttle-query
-      [throttlequery: <string> | default = "sum(rate(cortex_dynamo_throttled_total{operation=\"DynamoDB.BatchWriteItem\"}[1m])) by (table) > 0"]
+      [write_throttle_query: <string> | default = "sum(rate(cortex_dynamo_throttled_total{operation=\"DynamoDB.BatchWriteItem\"}[1m])) by (table) > 0"]

       # query to fetch write capacity usage per table
       # CLI flag: -metrics.usage-query
-      [usagequery: <string> | default = "sum(rate(cortex_dynamo_consumed_capacity_total{operation=\"DynamoDB.BatchWriteItem\"}[15m])) by (table) > 0"]
+      [write_usage_query: <string> | default = "sum(rate(cortex_dynamo_consumed_capacity_total{operation=\"DynamoDB.BatchWriteItem\"}[15m])) by (table) > 0"]

       # query to fetch read capacity usage per table
       # CLI flag: -metrics.read-usage-query
-      [readusagequery: <string> | default = "sum(rate(cortex_dynamo_consumed_capacity_total{operation=\"DynamoDB.QueryPages\"}[1h])) by (table) > 0"]
+      [read_usage_query: <string> | default = "sum(rate(cortex_dynamo_consumed_capacity_total{operation=\"DynamoDB.QueryPages\"}[1h])) by (table) > 0"]

       # query to fetch read errors per table
       # CLI flag: -metrics.read-error-query
-      [readerrorquery: <string> | default = "sum(increase(cortex_dynamo_failures_total{operation=\"DynamoDB.QueryPages\",error=\"ProvisionedThroughputExceededException\"}[1m])) by (table) > 0"]
+      [read_error_query: <string> | default = "sum(increase(cortex_dynamo_failures_total{operation=\"DynamoDB.QueryPages\",error=\"ProvisionedThroughputExceededException\"}[1m])) by (table) > 0"]

     # Number of chunks to group together to parallelise fetches (zero to
     # disable)
-    # CLI flag: -dynamodb.chunk.gang.size
-    [chunkgangsize: <int> | default = 10]
+    # CLI flag: -dynamodb.chunk-gang-size
+    [chunk_gang_size: <int> | default = 10]

     # Max number of chunk-get operations to start in parallel
-    # CLI flag: -dynamodb.chunk.get.max.parallelism
-    [chunkgetmaxparallelism: <int> | default = 32]
+    # CLI flag: -dynamodb.chunk.get-max-parallelism
+    [chunk_get_max_parallelism: <int> | default = 32]

     backoff_config:
       # Minimum delay when backing off.
       # CLI flag: -bigtable.backoff-min-period
-      [minbackoff: <duration> | default = 100ms]
+      [min_period: <duration> | default = 100ms]

       # Maximum delay when backing off.
       # CLI flag: -bigtable.backoff-max-period
-      [maxbackoff: <duration> | default = 10s]
+      [max_period: <duration> | default = 10s]

       # Number of times to backoff and retry before failing.
       # CLI flag: -bigtable.backoff-retries
-      [maxretries: <int> | default = 10]
+      [max_retries: <int> | default = 10]

   # If enabled, once a tables info is fetched, it is cached.
   # CLI flag: -bigtable.table-cache.enabled
-  [tablecacheenabled: <boolean> | default = true]
+  [table_cache_enabled: <boolean> | default = true]

   # Duration to cache tables before checking again.
   # CLI flag: -bigtable.table-cache.expiration
-  [tablecacheexpiration: <duration> | default = 30m0s]
+  [table_cache_expiration: <duration> | default = 30m0s]

 # Cache validity for active index entries. Should be no higher than
 # -ingester.max-chunk-idle.
 # CLI flag: -store.index-cache-validity
-[indexcachevalidity: <duration> | default = 5m0s]
+[index_cache_validity: <duration> | default = 5m0s]

### ingester_client_config

 grpc_client_config:
   backoff_config:
     # Minimum delay when backing off.
     # CLI flag: -ingester.client.backoff-min-period
-    [minbackoff: <duration> | default = 100ms]
+    [min_period: <duration> | default = 100ms]

     # Maximum delay when backing off.
     # CLI flag: -ingester.client.backoff-max-period
-    [maxbackoff: <duration> | default = 10s]
+    [max_period: <duration> | default = 10s]

     # Number of times to backoff and retry before failing.
     # CLI flag: -ingester.client.backoff-retries
-    [maxretries: <int> | default = 10]
+    [max_retries: <int> | default = 10]

### frontend_worker_config

-# Address of query frontend service.
+# Address of query frontend service, in host:port format.
 # CLI flag: -querier.frontend-address
-[address: <string> | default = ""]
+[frontend_address: <string> | default = ""]

 # How often to query DNS.
 # CLI flag: -querier.dns-lookup-period
-[dnslookupduration: <duration> | default = 10s]
+[dns_lookup_duration: <duration> | default = 10s]

 grpc_client_config:
   backoff_config:
     # Minimum delay when backing off.
     # CLI flag: -querier.frontend-client.backoff-min-period
-    [minbackoff: <duration> | default = 100ms]
+    [min_period: <duration> | default = 100ms]

     # Maximum delay when backing off.
     # CLI flag: -querier.frontend-client.backoff-max-period
-    [maxbackoff: <duration> | default = 10s]
+    [max_period: <duration> | default = 10s]

     # Number of times to backoff and retry before failing.
     # CLI flag: -querier.frontend-client.backoff-retries
-    [maxretries: <int> | default = 10]
+    [max_retries: <int> | default = 10]

### consul_config

 # ACL Token used to interact with Consul.
-# CLI flag: -<prefix>.consul.acltoken
-[acltoken: <string> | default = ""]
+# CLI flag: -<prefix>.consul.acl-token
+[acl_token: <string> | default = ""]

 # HTTP timeout when talking to Consul
 # CLI flag: -<prefix>.consul.client-timeout
-[httpclienttimeout: <duration> | default = 20s]
+[http_client_timeout: <duration> | default = 20s]

 # Enable consistent reads to Consul.
 # CLI flag: -<prefix>.consul.consistent-reads
-[consistentreads: <boolean> | default = true]
+[consistent_reads: <boolean> | default = false]

 # Rate limit when watching key or prefix in Consul, in requests per second. 0
 # disables the rate limit.
 # CLI flag: -<prefix>.consul.watch-rate-limit
-[watchkeyratelimit: <float> | default = 0]
+[watch_rate_limit: <float> | default = 1]

 # Burst size used in rate limit. Values less than 1 are treated as 1.
 # CLI flag: -<prefix>.consul.watch-burst-size
-[watchkeyburstsize: <int> | default = 1]
+[watch_burst_size: <int> | default = 1]


### configstore_config
 # URL of configs API server.
 # CLI flag: -<prefix>.configs.url
-[configsapiurl: <url> | default = ]
+[configs_api_url: <url> | default = ]

 # Timeout for requests to Weave Cloud configs service.
 # CLI flag: -<prefix>.configs.client-timeout
-[clienttimeout: <duration> | default = 5s]
+[client_timeout: <duration> | default = 5s]
```

## Cortex 0.7.0 / 2020-03-16

Cortex `0.7.0` is a major step forward the upcoming `1.0` release. In this release, we've got 164 contributions from 26 authors. Thanks to all contributors! ❤️

Please be aware that Cortex `0.7.0` introduces some **breaking changes**. You're encouraged to read all the `[CHANGE]` entries below before upgrading your Cortex cluster. In particular:

- Cleaned up some configuration options in preparation for the Cortex `1.0.0` release (see also the [annotated config file breaking changes](#annotated-config-file-breaking-changes) below):
  - Removed CLI flags support to configure the schema (see [how to migrate from flags to schema file](https://cortexmetrics.io/docs/configuration/schema-configuration/#migrating-from-flags-to-schema-file))
  - Renamed CLI flag `-config-yaml` to `-schema-config-file`
  - Removed CLI flag `-store.min-chunk-age` in favor of `-querier.query-store-after`. The corresponding YAML config option `ingestermaxquerylookback` has been renamed to [`query_ingesters_within`](https://cortexmetrics.io/docs/configuration/configuration-file/#querier-config)
  - Deprecated CLI flag `-frontend.cache-split-interval` in favor of `-querier.split-queries-by-interval`
  - Renamed the YAML config option `defaul_validity` to `default_validity`
  - Removed the YAML config option `config_store` (in the [`alertmanager YAML config`](https://cortexmetrics.io/docs/configuration/configuration-file/#alertmanager-config)) in favor of `store`
  - Removed the YAML config root block `configdb` in favor of [`configs`](https://cortexmetrics.io/docs/configuration/configuration-file/#configs-config). This change is also reflected in the following CLI flags renaming:
      * `-database.*` -> `-configs.database.*`
      * `-database.migrations` -> `-configs.database.migrations-dir`
  - Removed the fluentd-based billing infrastructure including the CLI flags:
      * `-distributor.enable-billing`
      * `-billing.max-buffered-events`
      * `-billing.retry-delay`
      * `-billing.ingester`
- Removed support for using denormalised tokens in the ring. Before upgrading, make sure your Cortex cluster is already running `v0.6.0` or an earlier version with `-ingester.normalise-tokens=true`

### Full changelog

* [CHANGE] Removed support for flags to configure schema. Further, the flag for specifying the config file (`-config-yaml`) has been deprecated. Please use `-schema-config-file`. See the [Schema Configuration documentation](https://cortexmetrics.io/docs/configuration/schema-configuration/) for more details on how to configure the schema using the YAML file. #2221
* [CHANGE] In the config file, the root level `config_store` config option has been moved to `alertmanager` > `store` > `configdb`. #2125
* [CHANGE] Removed unnecessary `frontend.cache-split-interval` in favor of `querier.split-queries-by-interval` both to reduce configuration complexity and guarantee alignment of these two configs. Starting from now, `-querier.cache-results` may only be enabled in conjunction with `-querier.split-queries-by-interval` (previously the cache interval default was `24h` so if you want to preserve the same behaviour you should set `-querier.split-queries-by-interval=24h`). #2040
* [CHANGE] Renamed Configs configuration options. #2187
  * configuration options
    * `-database.*` -> `-configs.database.*`
    * `-database.migrations` -> `-configs.database.migrations-dir`
  * config file
    * `configdb.uri:` -> `configs.database.uri:`
    * `configdb.migrationsdir:` -> `configs.database.migrations_dir:`
    * `configdb.passwordfile:` -> `configs.database.password_file:`
* [CHANGE] Moved `-store.min-chunk-age` to the Querier config as `-querier.query-store-after`, allowing the store to be skipped during query time if the metrics wouldn't be found. The YAML config option `ingestermaxquerylookback` has been renamed to `query_ingesters_within` to match its CLI flag. #1893
* [CHANGE] Renamed the cache configuration setting `defaul_validity` to `default_validity`. #2140
* [CHANGE] Remove fluentd-based billing infrastructure and flags such as `-distributor.enable-billing`. #1491
* [CHANGE] Removed remaining support for using denormalised tokens in the ring. If you're still running ingesters with denormalised tokens (Cortex 0.4 or earlier, with `-ingester.normalise-tokens=false`), such ingesters will now be completely invisible to distributors and need to be either switched to Cortex 0.6.0 or later, or be configured to use normalised tokens. #2034
* [CHANGE] The frontend http server will now send 502 in case of deadline exceeded and 499 if the user requested cancellation. #2156
* [CHANGE] We now enforce queries to be up to `-querier.max-query-into-future` into the future (defaults to 10m). #1929
  * `-store.min-chunk-age` has been removed
  * `-querier.query-store-after` has been added in it's place.
* [CHANGE] Removed unused `/validate_expr endpoint`. #2152
* [CHANGE] Updated Prometheus dependency to v2.16.0. This Prometheus version uses Active Query Tracker to limit concurrent queries. In order to keep `-querier.max-concurrent` working, Active Query Tracker is enabled by default, and is configured to store its data to `active-query-tracker` directory (relative to current directory when Cortex started). This can be changed by using `-querier.active-query-tracker-dir` option. Purpose of Active Query Tracker is to log queries that were running when Cortex crashes. This logging happens on next Cortex start. #2088
* [CHANGE] Default to BigChunk encoding; may result in slightly higher disk usage if many timeseries have a constant value, but should generally result in fewer, bigger chunks. #2207
* [CHANGE] WAL replays are now done while the rest of Cortex is starting, and more specifically, when HTTP server is running. This makes it possible to scrape metrics during WAL replays. Applies to both chunks and experimental blocks storage. #2222
* [CHANGE] Cortex now has `/ready` probe for all services, not just ingester and querier as before. In single-binary mode, /ready reports 204 only if all components are running properly. #2166
* [CHANGE] If you are vendoring Cortex and use its components in your project, be aware that many Cortex components no longer start automatically when they are created. You may want to review PR and attached document. #2166
* [CHANGE] Experimental TSDB: the querier in-memory index cache used by the experimental blocks storage shifted from per-tenant to per-querier. The `-experimental.tsdb.bucket-store.index-cache-size-bytes` now configures the per-querier index cache max size instead of a per-tenant cache and its default has been increased to 1GB. #2189
* [CHANGE] Experimental TSDB: TSDB head compaction interval and concurrency is now configurable (defaults to 1 min interval and 5 concurrent head compactions). New options: `-experimental.tsdb.head-compaction-interval` and `-experimental.tsdb.head-compaction-concurrency`. #2172
* [CHANGE] Experimental TSDB: switched the blocks storage index header to the binary format. This change is expected to have no visible impact, except lower startup times and memory usage in the queriers. It's possible to switch back to the old JSON format via the flag `-experimental.tsdb.bucket-store.binary-index-header-enabled=false`. #2223
* [CHANGE] Experimental Memberlist KV store can now be used in single-binary Cortex. Attempts to use it previously would fail with panic. This change also breaks existing binary protocol used to exchange gossip messages, so this version will not be able to understand gossiped Ring when used in combination with the previous version of Cortex. Easiest way to upgrade is to shutdown old Cortex installation, and restart it with new version. Incremental rollout works too, but with reduced functionality until all components run the same version. #2016
* [FEATURE] Added a read-only local alertmanager config store using files named corresponding to their tenant id. #2125
* [FEATURE] Added flag `-experimental.ruler.enable-api` to enable the ruler api which implements the Prometheus API `/api/v1/rules` and `/api/v1/alerts` endpoints under the configured `-http.prefix`. #1999
* [FEATURE] Added sharding support to compactor when using the experimental TSDB blocks storage. #2113
* [FEATURE] Added ability to override YAML config file settings using environment variables. #2147
  * `-config.expand-env`
* [FEATURE] Added flags to disable Alertmanager notifications methods. #2187
  * `-configs.notifications.disable-email`
  * `-configs.notifications.disable-webhook`
* [FEATURE] Add /config HTTP endpoint which exposes the current Cortex configuration as YAML. #2165
* [FEATURE] Allow Prometheus remote write directly to ingesters. #1491
* [FEATURE] Introduced new standalone service `query-tee` that can be used for testing purposes to send the same Prometheus query to multiple backends (ie. two Cortex clusters ingesting the same metrics) and compare the performances. #2203
* [FEATURE] Fan out parallelizable queries to backend queriers concurrently. #1878
  * `querier.parallelise-shardable-queries` (bool)
  * Requires a shard-compatible schema (v10+)
  * This causes the number of traces to increase accordingly.
  * The query-frontend now requires a schema config to determine how/when to shard queries, either from a file or from flags (i.e. by the `config-yaml` CLI flag). This is the same schema config the queriers consume. The schema is only required to use this option.
  * It's also advised to increase downstream concurrency controls as well:
    * `querier.max-outstanding-requests-per-tenant`
    * `querier.max-query-parallelism`
    * `querier.max-concurrent`
    * `server.grpc-max-concurrent-streams` (for both query-frontends and queriers)
* [FEATURE] Added user sub rings to distribute users to a subset of ingesters. #1947
  * `-experimental.distributor.user-subring-size`
* [FEATURE] Add flag `-experimental.tsdb.stripe-size` to expose TSDB stripe size option. #2185
* [FEATURE] Experimental Delete Series: Added support for Deleting Series with Prometheus style API. Needs to be enabled first by setting `-purger.enable` to `true`. Deletion only supported when using `boltdb` and `filesystem` as index and object store respectively. Support for other stores to follow in separate PRs #2103
* [ENHANCEMENT] Alertmanager: Expose Per-tenant alertmanager metrics #2124
* [ENHANCEMENT] Add `status` label to `cortex_alertmanager_configs` metric to gauge the number of valid and invalid configs. #2125
* [ENHANCEMENT] Cassandra Authentication: added the `custom_authenticators` config option that allows users to authenticate with cassandra clusters using password authenticators that are not approved by default in [gocql](https://github.com/gocql/gocql/blob/81b8263d9fe526782a588ef94d3fa5c6148e5d67/conn.go#L27) #2093
* [ENHANCEMENT] Cassandra Storage: added `max_retries`, `retry_min_backoff` and `retry_max_backoff` configuration options to enable retrying recoverable errors. #2054
* [ENHANCEMENT] Allow to configure HTTP and gRPC server listen address, maximum number of simultaneous connections and connection keepalive settings.
  * `-server.http-listen-address`
  * `-server.http-conn-limit`
  * `-server.grpc-listen-address`
  * `-server.grpc-conn-limit`
  * `-server.grpc.keepalive.max-connection-idle`
  * `-server.grpc.keepalive.max-connection-age`
  * `-server.grpc.keepalive.max-connection-age-grace`
  * `-server.grpc.keepalive.time`
  * `-server.grpc.keepalive.timeout`
* [ENHANCEMENT] PostgreSQL: Bump up `github.com/lib/pq` from `v1.0.0` to `v1.3.0` to support PostgreSQL SCRAM-SHA-256 authentication. #2097
* [ENHANCEMENT] Cassandra Storage: User no longer need `CREATE` privilege on `<all keyspaces>` if given keyspace exists. #2032
* [ENHANCEMENT] Cassandra Storage: added `password_file` configuration options to enable reading Cassandra password from file. #2096
* [ENHANCEMENT] Configs API: Allow GET/POST configs in YAML format. #2181
* [ENHANCEMENT] Background cache writes are batched to improve parallelism and observability. #2135
* [ENHANCEMENT] Add automatic repair for checkpoint and WAL. #2105
* [ENHANCEMENT] Support `lastEvaluation` and `evaluationTime` in `/api/v1/rules` endpoints and make order of groups stable. #2196
* [ENHANCEMENT] Skip expired requests in query-frontend scheduling. #2082
* [ENHANCEMENT] Add ability to configure gRPC keepalive settings. #2066
* [ENHANCEMENT] Experimental TSDB: Export TSDB Syncer metrics from Compactor component, they are prefixed with `cortex_compactor_`. #2023
* [ENHANCEMENT] Experimental TSDB: Added dedicated flag `-experimental.tsdb.bucket-store.tenant-sync-concurrency` to configure the maximum number of concurrent tenants for which blocks are synched. #2026
* [ENHANCEMENT] Experimental TSDB: Expose metrics for objstore operations (prefixed with `cortex_<component>_thanos_objstore_`, component being one of `ingester`, `querier` and `compactor`). #2027
* [ENHANCEMENT] Experimental TSDB: Added support for Azure Storage to be used for block storage, in addition to S3 and GCS. #2083
* [ENHANCEMENT] Experimental TSDB: Reduced memory allocations in the ingesters when using the experimental blocks storage. #2057
* [ENHANCEMENT] Experimental Memberlist KV: expose `-memberlist.gossip-to-dead-nodes-time` and `-memberlist.dead-node-reclaim-time` options to control how memberlist library handles dead nodes and name reuse. #2131
* [BUGFIX] Alertmanager: fixed panic upon applying a new config, caused by duplicate metrics registration in the `NewPipelineBuilder` function. #211
* [BUGFIX] Azure Blob ChunkStore: Fixed issue causing `invalid chunk checksum` errors. #2074
* [BUGFIX] The gauge `cortex_overrides_last_reload_successful` is now only exported by components that use a `RuntimeConfigManager`. Previously, for components that do not initialize a `RuntimeConfigManager` (such as the compactor) the gauge was initialized with 0 (indicating error state) and then never updated, resulting in a false-negative permanent error state. #2092
* [BUGFIX] Fixed WAL metric names, added the `cortex_` prefix.
* [BUGFIX] Restored histogram `cortex_configs_request_duration_seconds` #2138
* [BUGFIX] Fix wrong syntax for `url` in config-file-reference. #2148
* [BUGFIX] Fixed some 5xx status code returned by the query-frontend when they should actually be 4xx. #2122
* [BUGFIX] Fixed leaked goroutines in the querier. #2070
* [BUGFIX] Experimental TSDB: fixed `/all_user_stats` and `/api/prom/user_stats` endpoints when using the experimental TSDB blocks storage. #2042
* [BUGFIX] Experimental TSDB: fixed ruler to correctly work with the experimental TSDB blocks storage. #2101

### Changes to denormalised tokens in the ring

Cortex 0.4.0 is the last version that can *write* denormalised tokens. Cortex 0.5.0 and above always write normalised tokens.

Cortex 0.6.0 is the last version that can *read* denormalised tokens. Starting with Cortex 0.7.0 only normalised tokens are supported, and ingesters writing denormalised tokens to the ring (running Cortex 0.4.0 or earlier with `-ingester.normalise-tokens=false`) are ignored by distributors. Such ingesters should either switch to using normalised tokens, or be upgraded to Cortex 0.5.0 or later.

### Known issues

- The gRPC streaming for ingesters doesn't work when using the experimental TSDB blocks storage. Please do not enable `-querier.ingester-streaming` if you're using the TSDB blocks storage. If you want to enable it, you can build Cortex from `master` given the issue has been fixed after Cortex `0.7` branch has been cut and the fix wasn't included in the `0.7` because related to an experimental feature.

### Annotated config file breaking changes

In this section you can find a config file diff showing the breaking changes introduced in Cortex `0.7`. You can also find the [full configuration file reference doc](https://cortexmetrics.io/docs/configuration/configuration-file/) in the website.

 ```diff
### Root level config

 # "configdb" has been moved to "alertmanager > store > configdb".
-[configdb: <configdb_config>]

 # "config_store" has been renamed to "configs".
-[config_store: <configstore_config>]
+[configs: <configs_config>]


### `distributor_config`

 # The support to hook an external billing system has been removed.
-[enable_billing: <boolean> | default = false]
-billing:
-  [maxbufferedevents: <int> | default = 1024]
-  [retrydelay: <duration> | default = 500ms]
-  [ingesterhostport: <string> | default = "localhost:24225"]


### `querier_config`

 # "ingestermaxquerylookback" has been renamed to "query_ingesters_within".
-[ingestermaxquerylookback: <duration> | default = 0s]
+[query_ingesters_within: <duration> | default = 0s]


### `queryrange_config`

results_cache:
  cache:
     # "defaul_validity" has been renamed to "default_validity".
-    [defaul_validity: <duration> | default = 0s]
+    [default_validity: <duration> | default = 0s]

   # "cache_split_interval" has been deprecated in favor of "split_queries_by_interval".
-  [cache_split_interval: <duration> | default = 24h0m0s]


### `alertmanager_config`

# The "store" config block has been added. This includes "configdb" which previously
# was the "configdb" root level config block.
+store:
+  [type: <string> | default = "configdb"]
+  [configdb: <configstore_config>]
+  local:
+    [path: <string> | default = ""]


### `storage_config`

index_queries_cache_config:
   # "defaul_validity" has been renamed to "default_validity".
-  [defaul_validity: <duration> | default = 0s]
+  [default_validity: <duration> | default = 0s]


### `chunk_store_config`

chunk_cache_config:
   # "defaul_validity" has been renamed to "default_validity".
-  [defaul_validity: <duration> | default = 0s]
+  [default_validity: <duration> | default = 0s]

write_dedupe_cache_config:
   # "defaul_validity" has been renamed to "default_validity".
-  [defaul_validity: <duration> | default = 0s]
+  [default_validity: <duration> | default = 0s]

 # "min_chunk_age" has been removed in favor of "querier > query_store_after".
-[min_chunk_age: <duration> | default = 0s]


### `configs_config`

-# "uri" has been moved to "database > uri".
-[uri: <string> | default = "postgres://postgres@configs-db.weave.local/configs?sslmode=disable"]

-# "migrationsdir" has been moved to "database > migrations_dir".
-[migrationsdir: <string> | default = ""]

-# "passwordfile" has been moved to "database > password_file".
-[passwordfile: <string> | default = ""]

+database:
+  [uri: <string> | default = "postgres://postgres@configs-db.weave.local/configs?sslmode=disable"]
+  [migrations_dir: <string> | default = ""]
+  [password_file: <string> | default = ""]
```

## Cortex 0.6.1 / 2020-02-05

* [BUGFIX] Fixed parsing of the WAL configuration when specified in the YAML config file. #2071

## Cortex 0.6.0 / 2020-01-28

Note that the ruler flags need to be changed in this upgrade. You're moving from a single node ruler to something that might need to be sharded.
Further, if you're using the configs service, we've upgraded the migration library and this requires some manual intervention. See full instructions below to upgrade your PostgreSQL.

* [CHANGE] The frontend component now does not cache results if it finds a `Cache-Control` header and if one of its values is `no-store`. #1974
* [CHANGE] Flags changed with transition to upstream Prometheus rules manager:
  * `-ruler.client-timeout` is now `ruler.configs.client-timeout` in order to match `ruler.configs.url`.
  * `-ruler.group-timeout`has been removed.
  * `-ruler.num-workers` has been removed.
  * `-ruler.rule-path` has been added to specify where the prometheus rule manager will sync rule files.
  * `-ruler.storage.type` has beem added to specify the rule store backend type, currently only the configdb.
  * `-ruler.poll-interval` has been added to specify the interval in which to poll new rule groups.
  * `-ruler.evaluation-interval` default value has changed from `15s` to `1m` to match the default evaluation interval in Prometheus.
  * Ruler sharding requires a ring which can be configured via the ring flags prefixed by `ruler.ring.`. #1987
* [CHANGE] Use relative links from /ring page to make it work when used behind reverse proxy. #1896
* [CHANGE] Deprecated `-distributor.limiter-reload-period` flag. #1766
* [CHANGE] Ingesters now write only normalised tokens to the ring, although they can still read denormalised tokens used by other ingesters. `-ingester.normalise-tokens` is now deprecated, and ignored. If you want to switch back to using denormalised tokens, you need to downgrade to Cortex 0.4.0. Previous versions don't handle claiming tokens from normalised ingesters correctly. #1809
* [CHANGE] Overrides mechanism has been renamed to "runtime config", and is now separate from limits. Runtime config is simply a file that is reloaded by Cortex every couple of seconds. Limits and now also multi KV use this mechanism.<br />New arguments were introduced: `-runtime-config.file` (defaults to empty) and `-runtime-config.reload-period` (defaults to 10 seconds), which replace previously used `-limits.per-user-override-config` and `-limits.per-user-override-period` options. Old options are still used if `-runtime-config.file` is not specified. This change is also reflected in YAML configuration, where old `limits.per_tenant_override_config` and `limits.per_tenant_override_period` fields are replaced with `runtime_config.file` and `runtime_config.period` respectively. #1749
* [CHANGE] Cortex now rejects data with duplicate labels. Previously, such data was accepted, with duplicate labels removed with only one value left. #1964
* [CHANGE] Changed the default value for `-distributor.ha-tracker.prefix` from `collectors/` to `ha-tracker/` in order to not clash with other keys (ie. ring) stored in the same key-value store. #1940
* [FEATURE] Experimental: Write-Ahead-Log added in ingesters for more data reliability against ingester crashes. #1103
  * `--ingester.wal-enabled`: Setting this to `true` enables writing to WAL during ingestion.
  * `--ingester.wal-dir`: Directory where the WAL data should be stored and/or recovered from.
  * `--ingester.checkpoint-enabled`: Set this to `true` to enable checkpointing of in-memory chunks to disk.
  * `--ingester.checkpoint-duration`: This is the interval at which checkpoints should be created.
  * `--ingester.recover-from-wal`: Set this to `true` to recover data from an existing WAL.
  * For more information, please checkout the ["Ingesters with WAL" guide](https://cortexmetrics.io/docs/guides/ingesters-with-wal/).
* [FEATURE] The distributor can now drop labels from samples (similar to the removal of the replica label for HA ingestion) per user via the `distributor.drop-label` flag. #1726
* [FEATURE] Added flag `debug.mutex-profile-fraction` to enable mutex profiling #1969
* [FEATURE] Added `global` ingestion rate limiter strategy. Deprecated `-distributor.limiter-reload-period` flag. #1766
* [FEATURE] Added support for Microsoft Azure blob storage to be used for storing chunk data. #1913
* [FEATURE] Added readiness probe endpoint`/ready` to queriers. #1934
* [FEATURE] Added "multi" KV store that can interact with two other KV stores, primary one for all reads and writes, and secondary one, which only receives writes. Primary/secondary store can be modified in runtime via runtime-config mechanism (previously "overrides"). #1749
* [FEATURE] Added support to store ring tokens to a file and read it back on startup, instead of generating/fetching the tokens to/from the ring. This feature can be enabled with the flag `-ingester.tokens-file-path`. #1750
* [FEATURE] Experimental TSDB: Added `/series` API endpoint support with TSDB blocks storage. #1830
* [FEATURE] Experimental TSDB: Added TSDB blocks `compactor` component, which iterates over users blocks stored in the bucket and compact them according to the configured block ranges. #1942
* [ENHANCEMENT] metric `cortex_ingester_flush_reasons` gets a new `reason` value: `Spread`, when `-ingester.spread-flushes` option is enabled. #1978
* [ENHANCEMENT] Added `password` and `enable_tls` options to redis cache configuration. Enables usage of Microsoft Azure Cache for Redis service. #1923
* [ENHANCEMENT] Upgraded Kubernetes API version for deployments from `extensions/v1beta1` to `apps/v1`. #1941
* [ENHANCEMENT] Experimental TSDB: Open existing TSDB on startup to prevent ingester from becoming ready before it can accept writes. The max concurrency is set via `--experimental.tsdb.max-tsdb-opening-concurrency-on-startup`. #1917
* [ENHANCEMENT] Experimental TSDB: Querier now exports aggregate metrics from Thanos bucket store and in memory index cache (many metrics to list, but all have `cortex_querier_bucket_store_` or `cortex_querier_blocks_index_cache_` prefix). #1996
* [ENHANCEMENT] Experimental TSDB: Improved multi-tenant bucket store. #1991
  * Allowed to configure the blocks sync interval via `-experimental.tsdb.bucket-store.sync-interval` (0 disables the sync)
  * Limited the number of tenants concurrently synched by `-experimental.tsdb.bucket-store.block-sync-concurrency`
  * Renamed `cortex_querier_sync_seconds` metric to `cortex_querier_blocks_sync_seconds`
  * Track `cortex_querier_blocks_sync_seconds` metric for the initial sync too
* [BUGFIX] Fixed unnecessary CAS operations done by the HA tracker when the jitter is enabled. #1861
* [BUGFIX] Fixed ingesters getting stuck in a LEAVING state after coming up from an ungraceful exit. #1921
* [BUGFIX] Reduce memory usage when ingester Push() errors. #1922
* [BUGFIX] Table Manager: Fixed calculation of expected tables and creation of tables from next active schema considering grace period. #1976
* [BUGFIX] Experimental TSDB: Fixed ingesters consistency during hand-over when using experimental TSDB blocks storage. #1854 #1818
* [BUGFIX] Experimental TSDB: Fixed metrics when using experimental TSDB blocks storage. #1981 #1982 #1990 #1983
* [BUGFIX] Experimental memberlist: Use the advertised address when sending packets to other peers of the Gossip memberlist. #1857
* [BUGFIX] Experimental TSDB: Fixed incorrect query results introduced in #2604 caused by a buffer incorrectly reused while iterating samples. #2697

### Upgrading PostgreSQL (if you're using configs service)

Reference: <https://github.com/golang-migrate/migrate/tree/master/database/postgres#upgrading-from-v1>

1. Install the migrate package cli tool: <https://github.com/golang-migrate/migrate/tree/master/cmd/migrate#installation>
2. Drop the `schema_migrations` table: `DROP TABLE schema_migrations;`.
2. Run the migrate command:

```bash
migrate  -path <absolute_path_to_cortex>/cmd/cortex/migrations -database postgres://localhost:5432/database force 2
```

### Known issues

- The `cortex_prometheus_rule_group_last_evaluation_timestamp_seconds` metric, tracked by the ruler, is not unregistered for rule groups not being used anymore. This issue will be fixed in the next Cortex release (see [2033](https://github.com/cortexproject/cortex/issues/2033)).

- Write-Ahead-Log (WAL) does not have automatic repair of corrupt checkpoint or WAL segments, which is possible if ingester crashes abruptly or the underlying disk corrupts. Currently the only way to resolve this is to manually delete the affected checkpoint and/or WAL segments. Automatic repair will be added in the future releases.

## Cortex 0.4.0 / 2019-12-02

* [CHANGE] The frontend component has been refactored to be easier to re-use. When upgrading the frontend, cache entries will be discarded and re-created with the new protobuf schema. #1734
* [CHANGE] Removed direct DB/API access from the ruler. `-ruler.configs.url` has been now deprecated. #1579
* [CHANGE] Removed `Delta` encoding. Any old chunks with `Delta` encoding cannot be read anymore. If `ingester.chunk-encoding` is set to `Delta` the ingester will fail to start. #1706
* [CHANGE] Setting `-ingester.max-transfer-retries` to 0 now disables hand-over when ingester is shutting down. Previously, zero meant infinite number of attempts. #1771
* [CHANGE] `dynamo` has been removed as a valid storage name to make it consistent for all components. `aws` and `aws-dynamo` remain as valid storage names.
* [CHANGE/FEATURE] The frontend split and cache intervals can now be configured using the respective flag `--querier.split-queries-by-interval` and `--frontend.cache-split-interval`.
  * If `--querier.split-queries-by-interval` is not provided request splitting is disabled by default.
  * __`--querier.split-queries-by-day` is still accepted for backward compatibility but has been deprecated. You should now use `--querier.split-queries-by-interval`. We recommend a to use a multiple of 24 hours.__
* [FEATURE] Global limit on the max series per user and metric #1760
  * `-ingester.max-global-series-per-user`
  * `-ingester.max-global-series-per-metric`
  * Requires `-distributor.replication-factor` and `-distributor.shard-by-all-labels` set for the ingesters too
* [FEATURE] Flush chunks with stale markers early with `ingester.max-stale-chunk-idle`. #1759
* [FEATURE] EXPERIMENTAL: Added new KV Store backend based on memberlist library. Components can gossip about tokens and ingester states, instead of using Consul or Etcd. #1721
* [FEATURE] EXPERIMENTAL: Use TSDB in the ingesters & flush blocks to S3/GCS ala Thanos. This will let us use an Object Store more efficiently and reduce costs. #1695
* [FEATURE] Allow Query Frontend to log slow queries with `frontend.log-queries-longer-than`. #1744
* [FEATURE] Add HTTP handler to trigger ingester flush & shutdown - used when running as a stateful set with the WAL enabled.  #1746
* [FEATURE] EXPERIMENTAL: Added GCS support to TSDB blocks storage. #1772
* [ENHANCEMENT] Reduce memory allocations in the write path. #1706
* [ENHANCEMENT] Consul client now follows recommended practices for blocking queries wrt returned Index value. #1708
* [ENHANCEMENT] Consul client can optionally rate-limit itself during Watch (used e.g. by ring watchers) and WatchPrefix (used by HA feature) operations. Rate limiting is disabled by default. New flags added: `--consul.watch-rate-limit`, and `--consul.watch-burst-size`. #1708
* [ENHANCEMENT] Added jitter to HA deduping heartbeats, configure using `distributor.ha-tracker.update-timeout-jitter-max` #1534
* [ENHANCEMENT] Add ability to flush chunks with stale markers early. #1759
* [BUGFIX] Stop reporting successful actions as 500 errors in KV store metrics. #1798
* [BUGFIX] Fix bug where duplicate labels can be returned through metadata APIs. #1790
* [BUGFIX] Fix reading of old, v3 chunk data. #1779
* [BUGFIX] Now support IAM roles in service accounts in AWS EKS. #1803
* [BUGFIX] Fixed duplicated series returned when querying both ingesters and store with the experimental TSDB blocks storage. #1778

In this release we updated the following dependencies:

- gRPC v1.25.0  (resulted in a drop of 30% CPU usage when compression is on)
- jaeger-client v2.20.0
- aws-sdk-go to v1.25.22

## Cortex 0.3.0 / 2019-10-11

This release adds support for Redis as an alternative to Memcached, and also includes many optimisations which reduce CPU and memory usage.

* [CHANGE] Gauge metrics were renamed to drop the `_total` suffix. #1685
  * In Alertmanager, `alertmanager_configs_total` is now `alertmanager_configs`
  * In Ruler, `scheduler_configs_total` is now `scheduler_configs`
  * `scheduler_groups_total` is now `scheduler_groups`.
* [CHANGE] `--alertmanager.configs.auto-slack-root` flag was dropped as auto Slack root is not supported anymore. #1597
* [CHANGE] In table-manager, default DynamoDB capacity was reduced from 3,000 units to 1,000 units. We recommend you do not run with the defaults: find out what figures are needed for your environment and set that via `-dynamodb.periodic-table.write-throughput` and `-dynamodb.chunk-table.write-throughput`.
* [FEATURE] Add Redis support for caching #1612
* [FEATURE] Allow spreading chunk writes across multiple S3 buckets #1625
* [FEATURE] Added `/shutdown` endpoint for ingester to shutdown all operations of the ingester. #1746
* [ENHANCEMENT] Upgraded Prometheus to 2.12.0 and Alertmanager to 0.19.0. #1597
* [ENHANCEMENT] Cortex is now built with Go 1.13 #1675, #1676, #1679
* [ENHANCEMENT] Many optimisations, mostly impacting ingester and querier: #1574, #1624, #1638, #1644, #1649, #1654, #1702

Full list of changes: <https://github.com/cortexproject/cortex/compare/v0.2.0...v0.3.0>

## Cortex 0.2.0 / 2019-09-05

This release has several exciting features, the most notable of them being setting `-ingester.spread-flushes` to potentially reduce your storage space by upto 50%.

* [CHANGE] Flags changed due to changes upstream in Prometheus Alertmanager #929:
  * `alertmanager.mesh.listen-address` is now `cluster.listen-address`
  * `alertmanager.mesh.peer.host` and `alertmanager.mesh.peer.service` can be replaced by `cluster.peer`
  * `alertmanager.mesh.hardware-address`, `alertmanager.mesh.nickname`, `alertmanager.mesh.password`, and `alertmanager.mesh.peer.refresh-interval` all disappear.
* [CHANGE] --claim-on-rollout flag deprecated; feature is now always on #1566
* [CHANGE] Retention period must now be a multiple of periodic table duration #1564
* [CHANGE] The value for the name label for the chunks memcache in all `cortex_cache_` metrics is now `chunksmemcache` (before it was `memcache`) #1569
* [FEATURE] Makes the ingester flush each timeseries at a specific point in the max-chunk-age cycle with `-ingester.spread-flushes`. This means multiple replicas of a chunk are very likely to contain the same contents which cuts chunk storage space by up to 66%. #1578
* [FEATURE] Make minimum number of chunk samples configurable per user #1620
* [FEATURE] Honor HTTPS for custom S3 URLs #1603
* [FEATURE] You can now point the query-frontend at a normal Prometheus for parallelisation and caching #1441
* [FEATURE] You can now specify `http_config` on alert receivers #929
* [FEATURE] Add option to use jump hashing to load balance requests to memcached #1554
* [FEATURE] Add status page for HA tracker to distributors #1546
* [FEATURE] The distributor ring page is now easier to read with alternate rows grayed out #1621

## Cortex 0.1.0 / 2019-08-07

* [CHANGE] HA Tracker flags were renamed to provide more clarity #1465
  * `distributor.accept-ha-labels` is now `distributor.ha-tracker.enable`
  * `distributor.accept-ha-samples` is now `distributor.ha-tracker.enable-for-all-users`
  * `ha-tracker.replica` is now `distributor.ha-tracker.replica`
  * `ha-tracker.cluster` is now `distributor.ha-tracker.cluster`
* [FEATURE] You can specify "heap ballast" to reduce Go GC Churn #1489
* [BUGFIX] HA Tracker no longer always makes a request to Consul/Etcd when a request is not from the active replica #1516
* [BUGFIX] Queries are now correctly cancelled by the query-frontend #1508<|MERGE_RESOLUTION|>--- conflicted
+++ resolved
@@ -1,10 +1,9 @@
 # Changelog
 
-## 2.2.0-rc.0
+## Grafana Mimir - main / unreleased
 
 ### Grafana Mimir
 
-<<<<<<< HEAD
 * [CHANGE] Compactor: delete source and output blocks from local disk on compaction failed, to reduce likelihood that subsequent compactions fail because of no space left on disk. #2261
 * [BUGFIX] Compactor: log the actual error on compaction failed. #2261
 
@@ -23,10 +22,7 @@
 
 ### Grafana Mimir
 
-* [CHANGE] Increased default configuration for `-server.grpc-max-recv-msg-size-bytes` and `-server.grpc-max-send-msg-size-bytes` from 4MB to 100MB. #1883
-=======
 * [CHANGE] Increased default configuration for `-server.grpc-max-recv-msg-size-bytes` and `-server.grpc-max-send-msg-size-bytes` from 4MB to 100MB. #1884
->>>>>>> 715f4008
 * [CHANGE] Default values have changed for the following settings. This improves query performance for recent data (within 12h) by only reading from ingesters: #1909 #1921
     - `-blocks-storage.bucket-store.ignore-blocks-within` now defaults to `10h` (previously `0`)
     - `-querier.query-store-after` now defaults to `12h` (previously `0`)
