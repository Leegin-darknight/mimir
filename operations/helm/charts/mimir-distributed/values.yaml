# Grafana Enterprise Metrics specific values and features are found after the `enterprise:` key
#
# The default values specified in this file are enough to deploy all of the
# Grafana Mimir or Grafana Enterprise Metrics microservices but are not suitable for
# production load.
# To configure the resources for production load, refer to the the small.yaml or
# large.yaml values files.

# -- Overrides the chart's name. Used to change mimir/enterprise-metrics infix in the resource names. E.g. myRelease-mimir-ingester-1 to myRelease-nameOverride-ingester-1.
# This option is used to align resource names with Cortex, when doing a migration from Cortex to Grafana Mimir.
# Note: Grafana provided dashboards rely on the default naming and will need changes.
nameOverride: null

# -- Overrides the chart's computed fullname. Used to change the full prefix of resource names. E.g. myRelease-mimir-ingester-1 to fullnameOverride-ingester-1.
# Note: Grafana provided dashboards rely on the default naming and will need changes.
fullnameOverride: null

# Container image settings.
# Since the image is unique for all microservices, so are image settings.
image:
  repository: grafana/mimir
  tag: 2.2.0
  pullPolicy: IfNotPresent
  # Optionally specify an array of imagePullSecrets.
  # Secrets must be manually created in the namespace.
  # ref: https://kubernetes.io/docs/tasks/configure-pod-container/pull-image-private-registry/
  # pullSecrets:
  #   - myRegistryKeySecretName

global:
  # -- Definitions to set up nginx resolver
  dnsService: kube-dns
  dnsNamespace: kube-system
  clusterDomain: cluster.local

  # -- Common environment variables to add to all pods directly managed by this chart.
  # scope: admin-api, alertmanager, compactor, distributor, gateway, ingester, nginx, overrides-exporter, querier, query-frontend, ruler, store-gateway, tokengen
  extraEnv: []

  # -- Common source of environment injections to add to all pods directly managed by this chart.
  # scope: admin-api, alertmanager, compactor, distributor, gateway, ingester, nginx, overrides-exporter, querier, query-frontend, ruler, store-gateway, tokengen
  # For example to inject values from a Secret, use:
  # extraEnvFrom:
  #   - secretRef:
  #       name: mysecret
  extraEnvFrom: []

  # -- Pod annotations for all pods directly managed by this chart. Usable for example to associate a version to 'global.extraEnv' and 'global.extraEnvFrom' and trigger a restart of the affected services.
  # scope: admin-api, alertmanager, compactor, distributor, gateway, ingester, nginx, overrides-exporter, querier, query-frontend, ruler, store-gateway, tokengen
  podAnnotations: {}

serviceAccount:
  # -- Whether to create a service account or not. In case 'create' is false, do set 'name' to an existing service account name.
  create: true
  # -- Override for the generated service account name.
  name:
  annotations: {}

# -- Configuration is loaded from the secret called 'externalConfigSecretName'. If 'useExternalConfig' is true, then the configuration is not generated, just consumed.
useExternalConfig: false

# -- Defines what kind of object stores the configuration, a ConfigMap or a Secret.
# In order to move sensitive information (such as credentials) from the ConfigMap/Secret to a more secure location (e.g. vault), it is possible to use [environment variables in the configuration](https://grafana.com/docs/mimir/latest/operators-guide/configuring/reference-configuration-parameters/#use-environment-variables-in-the-configuration).
# Such environment variables can be then stored in a separate Secret and injected via the global.extraEnvFrom value. For details about environment injection from a Secret please see [Secrets](https://kubernetes.io/docs/concepts/configuration/secret/#use-case-as-container-environment-variables).
configStorageType: ConfigMap

# -- Name of the Secret or ConfigMap that contains the configuration (used for naming even if config is internal).
externalConfigSecretName: '{{ include "mimir.resourceName" (dict "ctx" . "component" "config") }}'

# -- When 'useExternalConfig' is true, then changing 'externalConfigVersion' triggers restart of services - otherwise changes to the configuration cause a restart.
externalConfigVersion: '0'

mimir:
  # -- Base config file for Grafana Mimir and Grafana Enterprise Metrics. Contains Helm templates that are evaulated at install/upgrade.
  # To modify the resulting configuration, either copy and alter 'mimir.config' as a whole or use the 'mimir.structuredConfig' to add and modify certain YAML elements.
  config: |
    activity_tracker:
      filepath: /data/metrics-activity.log

    {{- if .Values.enterprise.enabled }}
    admin_api:
      leader_election:
        enabled: true
        ring:
          kvstore:
            store: "memberlist"

      {{- if .Values.minio.enabled }}
    admin_client:
      storage:
        type: s3
        s3:
          access_key_id: {{ .Values.minio.accessKey }}
          bucket_name: enterprise-metrics-admin
          endpoint: {{ .Release.Name }}-minio.{{ .Release.Namespace }}.svc:9000
          insecure: true
          secret_access_key: {{ .Values.minio.secretKey }}
      {{- end }}
    {{- end }}

    alertmanager:
      data_dir: /data
      enable_api: true
      external_url: /alertmanager

    {{- if .Values.minio.enabled }}
    alertmanager_storage:
      backend: s3
      s3:
        access_key_id: {{ .Values.minio.accessKey }}
        bucket_name: {{ include "mimir.minioBucketPrefix" . }}-ruler
        endpoint: {{ .Release.Name }}-minio.{{ .Release.Namespace }}.svc:9000
        insecure: true
        secret_access_key: {{ .Values.minio.secretKey }}
    {{- end }}

    {{- if .Values.enterprise.enabled }}
    auth:
      type: enterprise
    {{- end }}

    # This configures how the store-gateway synchronizes blocks stored in the bucket. It uses Minio by default for getting started (configured via flags) but this should be changed for production deployments.
    blocks_storage:
      backend: s3
      bucket_store:
        {{- if index .Values "chunks-cache" "enabled" }}
        chunks_cache:
          backend: memcached
          memcached:
            addresses: {{ include "mimir.chunksCacheAddress" . }}
            max_item_size: {{ mul (index .Values "chunks-cache").maxItemMemory 1024 1024 }}
            timeout: 450ms
        {{- end }}
        {{- if index .Values "index-cache" "enabled" }}
        index_cache:
          backend: memcached
          memcached:
            addresses: {{ include "mimir.indexCacheAddress" . }}
            max_item_size: {{ mul (index .Values "index-cache").maxItemMemory 1024 1024 }}
        {{- end }}
        {{- if index .Values "metadata-cache" "enabled" }}
        metadata_cache:
          backend: memcached
          memcached:
            addresses: {{ include "mimir.metadataCacheAddress" . }}
            max_item_size: {{ mul (index .Values "metadata-cache").maxItemMemory 1024 1024 }}
        {{- end }}
        sync_dir: /data/tsdb-sync
      {{- if .Values.minio.enabled }}
      s3:
        access_key_id: {{ .Values.minio.accessKey }}
        bucket_name: {{ include "mimir.minioBucketPrefix" . }}-tsdb
        endpoint: {{ .Release.Name }}-minio.{{ .Release.Namespace }}.svc:9000
        insecure: true
        secret_access_key: {{ .Values.minio.secretKey }}
      {{- end }}
      tsdb:
        dir: /data/tsdb

    {{- if .Values.enterprise.enabled }}
    cluster_name: "{{ .Release.Name }}"
    {{- end }}

    compactor:
      data_dir: "/data"

    frontend:
      align_queries_with_step: true
      log_queries_longer_than: 10s
      {{- if index .Values "results-cache" "enabled" }}
      results_cache:
        backend: memcached
        memcached:
          addresses: {{ include "mimir.resultsCacheAddress" . }}
          max_item_size: {{ mul (index .Values "results-cache").maxItemMemory 1024 1024 }}
      cache_results: true
      {{- end }}

    frontend_worker:
      frontend_address: {{ template "mimir.fullname" . }}-query-frontend-headless.{{ .Release.Namespace }}.svc:{{ include "mimir.serverGrpcListenPort" . }}

    {{- if and .Values.enterprise.enabled .Values.gateway.useDefaultProxyURLs }}
    gateway:
      proxy:
        admin_api:
          url: http://{{ template "mimir.fullname" . }}-admin-api.{{ .Release.Namespace }}.svc:{{ include "mimir.serverHttpListenPort" . }}
        alertmanager:
          url: http://{{ template "mimir.fullname" . }}-alertmanager.{{ .Release.Namespace }}.svc:{{ include "mimir.serverHttpListenPort" . }}
        compactor:
          url: http://{{ template "mimir.fullname" . }}-compactor.{{ .Release.Namespace }}.svc:{{ include "mimir.serverHttpListenPort" . }}
        default:
          url: http://{{ template "mimir.fullname" . }}-admin-api.{{ .Release.Namespace }}.svc:{{ include "mimir.serverHttpListenPort" . }}
        distributor:
          url: dns:///{{ template "mimir.fullname" . }}-distributor-headless.{{ .Release.Namespace }}.svc.{{ .Values.global.clusterDomain }}:{{ include "mimir.serverGrpcListenPort" . }}
        ingester:
          url: http://{{ template "mimir.fullname" . }}-ingester.{{ .Release.Namespace }}.svc:{{ include "mimir.serverHttpListenPort" . }}
        query_frontend:
          url: http://{{ template "mimir.fullname" . }}-query-frontend.{{ .Release.Namespace }}.svc:{{ include "mimir.serverHttpListenPort" . }}
        ruler:
          url: http://{{ template "mimir.fullname" . }}-ruler.{{ .Release.Namespace }}.svc:{{ include "mimir.serverHttpListenPort" . }}
        store_gateway:
          url: http://{{ template "mimir.fullname" . }}-store-gateway.{{ .Release.Namespace }}.svc:{{ include "mimir.serverHttpListenPort" . }}
    {{- end }}

    ingester:
      ring:
        final_sleep: 0s
        num_tokens: 512
        unregister_on_shutdown: false

    ingester_client:
      grpc_client_config:
        max_recv_msg_size: 104857600
        max_send_msg_size: 104857600

    {{- if .Values.enterprise.enabled }}
    instrumentation:
      enabled: true
      distributor_client:
        address: dns:///{{ template "mimir.fullname" . }}-distributor-headless.{{ .Release.Namespace }}.svc.{{ .Values.global.clusterDomain }}:{{ include "mimir.serverGrpcListenPort" . }}

    license:
      path: "/license/license.jwt"
    {{- end }}

    limits: {}

    memberlist:
      abort_if_cluster_join_fails: false
      compression_enabled: false
      join_members:
      - {{ include "mimir.fullname" . }}-gossip-ring

    ruler:
      alertmanager_url: dnssrvnoa+http://_http-metrics._tcp.{{ template "mimir.fullname" . }}-alertmanager-headless.{{ .Release.Namespace }}.svc.{{ .Values.global.clusterDomain }}/alertmanager
      enable_api: true
      rule_path: /data

    {{- if .Values.minio.enabled }}
    ruler_storage:
      backend: s3
      s3:
        endpoint: {{ .Release.Name }}-minio.{{ .Release.Namespace }}.svc:9000
        bucket_name: {{ include "mimir.minioBucketPrefix" . }}-ruler
        access_key_id: {{ .Values.minio.accessKey }}
        secret_access_key: {{ .Values.minio.secretKey }}
        insecure: true
    {{- end }}

    runtime_config:
      file: /var/{{ include "mimir.name" . }}/runtime.yaml

    server:
      grpc_server_max_concurrent_streams: 1000

  # -- Additional structured values on top of the text based 'mimir.config'. Applied after the text based config is evaulated for templates. Enables adding and modifying YAML elements in the evaulated 'mimir.config'.
  structuredConfig: {}

# runtimeConfig provides a reloadable runtime configuration file for some specific configuration.
runtimeConfig: {}

# RBAC configuration
rbac:
  create: true
  # For GKE/EKS/AKS use 'type: psp'. For OpenShift use 'type: scc'
  type: psp

alertmanager:
  enabled: true
  replicas: 1

  statefulSet:
    enabled: true

  service:
    annotations: {}
    labels: {}

  resources:
    requests:
      cpu: 10m
      memory: 32Mi

  extraArgs: {}

  # Pod Labels
  podLabels: {}

  # Pod Annotations
  podAnnotations: {}

  # Pod Disruption Budget
  podDisruptionBudget: {}

  nodeSelector: {}
  affinity: {}
  annotations: {}
  persistence:
    # SubPath in emptyDir for persistence, only enabled if alertmanager.statefulSet.enabled is false
    subPath:

  persistentVolume:
    # If true and alertmanager.statefulSet.enabled is true,
    # Alertmanager will create/use a Persistent Volume Claim
    # If false, use emptyDir
    enabled: true

    # Alertmanager data Persistent Volume Claim annotations
    #
    annotations: {}

    # Alertmanager data Persistent Volume access modes
    # Must match those of existing PV or dynamic provisioner
    # Ref: http://kubernetes.io/docs/user-guide/persistent-volumes/
    #
    accessModes:
      - ReadWriteOnce

    # Alertmanager data Persistent Volume size
    #
    size: 1Gi

    # Subdirectory of Alertmanager data Persistent Volume to mount
    # Useful if the volume's root directory is not empty
    #
    subPath: ''

    # Alertmanager data Persistent Volume Storage Class
    # If defined, storageClassName: <storageClass>
    # If set to "-", storageClassName: "", which disables dynamic provisioning
    # If undefined (the default) or set to null, no storageClassName spec is
    #   set, choosing the default provisioner.  (gp2 on AWS, standard on
    #   GKE, AWS & OpenStack)
    #
    # storageClass: "-"

  readinessProbe:
    httpGet:
      path: /ready
      port: http-metrics
    initialDelaySeconds: 45

  securityContext: {}

  # Tolerations for pod assignment
  # ref: https://kubernetes.io/docs/concepts/configuration/taint-and-toleration/
  tolerations: []

  strategy:
    type: RollingUpdate
    rollingUpdate:
      maxSurge: 0
      maxUnavailable: 1
  statefulStrategy:
    type: RollingUpdate

  terminationGracePeriodSeconds: 60

  initContainers: []
  # Init containers to be added to the alertmanager pod.
  # - name: my-init-container
  #   image: busybox:latest
  #   command: ['sh', '-c', 'echo hello']

  extraContainers: []
  # Additional containers to be added to the alertmanager pod.
  # - name: reverse-proxy
  #   image: angelbarrera92/basic-auth-reverse-proxy:dev
  #   args:
  #     - "serve"
  #     - "--upstream=http://localhost:3100"
  #     - "--auth-config=/etc/reverse-proxy-conf/authn.yaml"
  #   ports:
  #     - name: http
  #       containerPort: 11811
  #       protocol: TCP
  #   volumeMounts:
  #     - name: reverse-proxy-auth-config
  #       mountPath: /etc/reverse-proxy-conf

  extraVolumes: []
  # Additional volumes to the alertmanager pod.
  # - name: reverse-proxy-auth-config
  #   secret:
  #     secretName: reverse-proxy-auth-config

  # Extra volume mounts that will be added to the alertmanager container
  extraVolumeMounts: []

  # Extra env variables to pass to the alertmanager container
  env: []
  extraEnvFrom: []

distributor:
  replicas: 1

  service:
    annotations: {}
    labels: {}

  resources:
    requests:
      cpu: 100m
      memory: 512Mi

  # Additional distributor container arguments, e.g. log level (debug, info, warn, error)
  extraArgs: {}

  # Pod Labels
  podLabels: {}

  # Pod Annotations
  podAnnotations: {}

  # Pod Disruption Budget
  podDisruptionBudget: {}

  nodeSelector: {}
  affinity:
    podAntiAffinity:
      requiredDuringSchedulingIgnoredDuringExecution:
        - labelSelector:
            matchExpressions:
              - key: target
                operator: In
                values:
                  - distributor
          topologyKey: 'kubernetes.io/hostname'

  annotations: {}
  persistence:
    subPath:

  readinessProbe:
    httpGet:
      path: /ready
      port: http-metrics
    initialDelaySeconds: 45

  securityContext: {}

  # -- The SecurityContext for distributor containers
  containerSecurityContext:
    readOnlyRootFilesystem: true

  strategy:
    type: RollingUpdate
    rollingUpdate:
      maxSurge: 0
      maxUnavailable: 1

  terminationGracePeriodSeconds: 60

  tolerations: []
  initContainers: []
  extraContainers: []
  extraVolumes: []
  extraVolumeMounts: []
  env: []
  extraEnvFrom: []

ingester:
  replicas: 3

  statefulSet:
    enabled: true

  service:
    annotations: {}
    labels: {}

  resources:
    requests:
      cpu: 100m
      memory: 512Mi

  # Additional ingester container arguments, e.g. log level (debug, info, warn, error)
  extraArgs: {}
  # Pod Labels
  podLabels: {}

  # Pod Annotations
  podAnnotations: {}

  # Pod Disruption Budget
  podDisruptionBudget:
    maxUnavailable: 1

  podManagementPolicy: Parallel

  nodeSelector: {}
  affinity: {}
  annotations: {}

  persistentVolume:
    # If true and ingester.statefulSet.enabled is true,
    # Ingester will create/use a Persistent Volume Claim
    # If false, use emptyDir
    #
    enabled: true

    # Ingester data Persistent Volume Claim annotations
    #
    annotations: {}

    # Ingester data Persistent Volume access modes
    # Must match those of existing PV or dynamic provisioner
    # Ref: http://kubernetes.io/docs/user-guide/persistent-volumes/
    accessModes:
      - ReadWriteOnce

    # Ingester data Persistent Volume size
    size: 2Gi

    # Subdirectory of Ingester data Persistent Volume to mount
    # Useful if the volume's root directory is not empty
    subPath: ''


    # Ingester data Persistent Volume Storage Class
    # If defined, storageClassName: <storageClass>
    # If set to "-", storageClassName: "", which disables dynamic provisioning
    # If undefined (the default) or set to null, no storageClassName spec is
    #   set, choosing the default provisioner.  (gp2 on AWS, standard on
    #   GKE, AWS & OpenStack)
    #
    # storageClass: "-"

  readinessProbe:
    httpGet:
      path: /ready
      port: http-metrics
    initialDelaySeconds: 60

  securityContext: {}

  # -- The SecurityContext for ingester containers
  containerSecurityContext:
    readOnlyRootFilesystem: true

  strategy:
    type: RollingUpdate
    rollingUpdate:
      maxSurge: 0
      maxUnavailable: 1
  statefulStrategy:
    type: RollingUpdate

  terminationGracePeriodSeconds: 240

  tolerations: []
  initContainers: []
  extraContainers: []
  extraVolumes: []
  extraVolumeMounts: []
  env: []
  extraEnvFrom: []

overrides_exporter:
  enabled: true
  replicas: 1

  annotations: {}

  initContainers: []

  service:
    annotations: {}
    labels: {}

  strategy:
    type: RollingUpdate
    rollingUpdate:
      maxSurge: 0
      maxUnavailable: 1

  podLabels: {}
  podAnnotations: {}
  # Pod Disruption Budget
  podDisruptionBudget: {}

  nodeSelector: {}
  affinity: {}

  securityContext: {}

   # -- The SecurityContext for overrides_exporter containers
  containerSecurityContext:
    readOnlyRootFilesystem: true

  extraArgs: {}

  persistence:
    subPath:

  livenessProbe:
    httpGet:
      path: /ready
      port: http-metrics
    initialDelaySeconds: 45
  readinessProbe:
    httpGet:
      path: /ready
      port: http-metrics
    initialDelaySeconds: 45

  resources:
    requests:
      cpu: 100m
      memory: 128Mi

  terminationGracePeriodSeconds: 60

  tolerations: []
  extraContainers: []
  extraVolumes: []
  extraVolumeMounts: []
  env: []
  extraEnvFrom: []

ruler:
  enabled: true
  replicas: 1

  service:
    annotations: {}
    labels: {}

  resources:
    requests:
      cpu: 100m
      memory: 128Mi

  # Additional ruler container arguments, e.g. log level (debug, info, warn, error)
  extraArgs: {}
    # log.level: debug

  # Pod Labels
  podLabels: {}

  # Pod Annotations
  podAnnotations: {}

  # Pod Disruption Budget
  podDisruptionBudget: {}

  nodeSelector: {}
  affinity: {}
  annotations: {}
  persistence:
    subPath:

  readinessProbe:
    httpGet:
      path: /ready
      port: http-metrics
    initialDelaySeconds: 45

  securityContext: {}

  # -- The SecurityContext for ruler containers
  containerSecurityContext:
    readOnlyRootFilesystem: true

  strategy:
    type: RollingUpdate
    rollingUpdate:
      maxSurge: 0
      maxUnavailable: 1

  terminationGracePeriodSeconds: 180

  tolerations: []
  initContainers: []
  extraContainers: []
  extraVolumes: []
  extraVolumeMounts: []
  env: []
  extraEnvFrom: []

querier:
  replicas: 2

  service:
    annotations: {}
    labels: {}

  resources:
    requests:
      cpu: 100m
      memory: 128Mi

  # Additional querier container arguments, e.g. log level (debug, info, warn, error)
  extraArgs: {}

  # Pod Labels
  podLabels: {}

  # Pod Annotations
  podAnnotations: {}

  # Pod Disruption Budget
  podDisruptionBudget: {}

  nodeSelector: {}
  affinity:
    podAntiAffinity:
      preferredDuringSchedulingIgnoredDuringExecution:
        - weight: 100
          podAffinityTerm:
            labelSelector:
              matchExpressions:
                - key: target
                  operator: In
                  values:
                    - querier
            topologyKey: 'kubernetes.io/hostname'

  annotations: {}
  persistence:
    subPath:

  readinessProbe:
    httpGet:
      path: /ready
      port: http-metrics
    initialDelaySeconds: 45

  securityContext: {}

  # -- The SecurityContext for querier containers
  containerSecurityContext:
    readOnlyRootFilesystem: true

  strategy:
    type: RollingUpdate
    rollingUpdate:
      maxSurge: 0
      maxUnavailable: 1

  terminationGracePeriodSeconds: 180

  tolerations: []
  initContainers: []
  extraContainers: []
  extraVolumes: []
  extraVolumeMounts: []
  env: []
  extraEnvFrom: []

query_frontend:
  replicas: 1

  service:
    annotations: {}
    labels: {}

  resources:
    requests:
      cpu: 100m
      memory: 128Mi

  # Additional query-frontend container arguments, e.g. log level (debug, info, warn, error)
  extraArgs: {}

  # Pod Labels
  podLabels: {}

  # Pod Annotations
  podAnnotations: {}

  # Pod Disruption Budget
  podDisruptionBudget: {}

  nodeSelector: {}
  affinity:
    podAntiAffinity:
      preferredDuringSchedulingIgnoredDuringExecution:
        - weight: 100
          podAffinityTerm:
            labelSelector:
              matchExpressions:
                - key: target
                  operator: In
                  values:
                    - query-frontend
            topologyKey: 'kubernetes.io/hostname'

  annotations: {}
  persistence:
    subPath:

  readinessProbe:
    httpGet:
      path: /ready
      port: http-metrics
    initialDelaySeconds: 45

  securityContext: {}

  # -- The SecurityContext for query_frontend containers
  containerSecurityContext:
    readOnlyRootFilesystem: true

  strategy:
    type: RollingUpdate
    rollingUpdate:
      maxSurge: 0
      maxUnavailable: 1

  terminationGracePeriodSeconds: 180

  tolerations: []
  initContainers: []
  extraContainers: []
  extraVolumes: []
  extraVolumeMounts: []
  env: []
  extraEnvFrom: []

store_gateway:
  replicas: 1

  service:
    annotations: {}
    labels: {}

  resources:
    requests:
      cpu: 100m
      memory: 512Mi

  # Additional store-gateway container arguments, e.g. log level (debug, info, warn, error)
  extraArgs: {}

  # Pod Labels
  podLabels: {}

  # Pod Annotations
  podAnnotations: {}

  # Pod Disruption Budget
  podDisruptionBudget:
    maxUnavailable: 1

  nodeSelector: {}
  affinity:
    podAntiAffinity:
      requiredDuringSchedulingIgnoredDuringExecution:
        - labelSelector:
            matchExpressions:
              - key: target
                operator: In
                values:
                  - store-gateway
          topologyKey: 'kubernetes.io/hostname'

  annotations: {}

  persistentVolume:
    # If true Store-gateway will create/use a Persistent Volume Claim
    # If false, use emptyDir
    #
    enabled: true

    # Store-gateway data Persistent Volume Claim annotations
    #
    annotations: {}

    # Store-gateway data Persistent Volume access modes
    # Must match those of existing PV or dynamic provisioner
    # Ref: http://kubernetes.io/docs/user-guide/persistent-volumes/
    #
    accessModes:
      - ReadWriteOnce

    # Store-gateway data Persistent Volume size
    #
    size: 2Gi

    # Subdirectory of Store-gateway data Persistent Volume to mount
    # Useful if the volume's root directory is not empty
    #
    subPath: ''


    # Store-gateway data Persistent Volume Storage Class
    # If defined, storageClassName: <storageClass>
    # If set to "-", storageClassName: "", which disables dynamic provisioning
    # If undefined (the default) or set to null, no storageClassName spec is
    #   set, choosing the default provisioner.  (gp2 on AWS, standard on
    #   GKE, AWS & OpenStack)
    #
    # storageClass: "-"

  readinessProbe:
    httpGet:
      path: /ready
      port: http-metrics
    initialDelaySeconds: 60

  securityContext: {}

   # -- The SecurityContext for store_gateway containers
  containerSecurityContext:
    readOnlyRootFilesystem: true

  strategy:
    type: RollingUpdate

  terminationGracePeriodSeconds: 240

  tolerations: []
  initContainers: []
  extraContainers: []
  extraVolumes: []
  extraVolumeMounts: []
  env: []
  extraEnvFrom: []

compactor:
  replicas: 1

  service:
    annotations: {}
    labels: {}

  resources:
    requests:
      cpu: 100m
      memory: 512Mi

  # Additional compactor container arguments, e.g. log level (debug, info, warn, error)
  extraArgs: {}

  # Pod Labels
  podLabels: {}

  # Pod Annotations
  podAnnotations: {}

  # Pod Disruption Budget
  podDisruptionBudget: {}

  nodeSelector: {}
  affinity:
    podAntiAffinity:
      preferredDuringSchedulingIgnoredDuringExecution:
        - weight: 100
          podAffinityTerm:
            labelSelector:
              matchExpressions:
                - key: target
                  operator: In
                  values:
                    - compactor
            topologyKey: 'kubernetes.io/hostname'

  annotations: {}

  persistentVolume:
    # If true compactor will create/use a Persistent Volume Claim
    # If false, use emptyDir
    #
    enabled: true

    # compactor data Persistent Volume Claim annotations
    #
    annotations: {}

    # compactor data Persistent Volume access modes
    # Must match those of existing PV or dynamic provisioner
    # Ref: http://kubernetes.io/docs/user-guide/persistent-volumes/
    #
    accessModes:
      - ReadWriteOnce

    # compactor data Persistent Volume size
    #
    size: 2Gi

    # Subdirectory of compactor data Persistent Volume to mount
    # Useful if the volume's root directory is not empty
    #
    subPath: ''

    # compactor data Persistent Volume Storage Class
    # If defined, storageClassName: <storageClass>
    # If set to "-", storageClassName: "", which disables dynamic provisioning
    # If undefined (the default) or set to null, no storageClassName spec is
    #   set, choosing the default provisioner.  (gp2 on AWS, standard on
    #   GKE, AWS & OpenStack)
    #
    # storageClass: "-"

  readinessProbe:
    httpGet:
      path: /ready
      port: http-metrics
    initialDelaySeconds: 60

  securityContext: {}

  # -- The SecurityContext for compactor containers
  containerSecurityContext:
    readOnlyRootFilesystem: true

  strategy:
    type: RollingUpdate

  terminationGracePeriodSeconds: 240

  tolerations: []
  initContainers: []
  extraContainers: []
  extraVolumes: []
  extraVolumeMounts: []
  env: []
  extraEnvFrom: []

memcached:
  image:
    # -- Memcached Docker image repository
    repository: memcached
    # -- Memcached Docker image tag
    tag: 1.6.9-alpine
    # -- Memcached Docker image pull policy
    pullPolicy: IfNotPresent

  # -- The SecurityContext for memcached pods
  podSecurityContext:
    fsGroup: 11211
    runAsGroup: 11211
    runAsNonRoot: true
    runAsUser: 11211

  # -- The SecurityContext for memcached containers
  containerSecurityContext:
    readOnlyRootFilesystem: true
    capabilities:
      drop:
        - ALL
    allowPrivilegeEscalation: false

memcachedExporter:
  # -- Whether memcached metrics should be exported
  enabled: true

  image:
    repository: prom/memcached-exporter
    tag: v0.6.0
    pullPolicy: IfNotPresent

  resources:
    requests: {}
    limits: {}

chunks-cache:
  # -- Specifies whether memcached based chunks-cache should be enabled
  enabled: false

  # -- Total number of chunks-cache replicas
  replicas: 1

  # -- Port of the chunks-cache service
  port: 11211

  # -- Amount of memory allocated to chunks-cache for object storage (in MB).
  allocatedMemory: 8192

  # -- Maximum item memory for chunks-cache (in MB).
  maxItemMemory: 1

  # -- Extra init containers for chunks-cache pods
  initContainers: []

  # -- Annotations for the chunks-cache pods
  annotations: {}
  # -- Node selector for chunks-cache pods
  nodeSelector: {}
  # -- Affinity for chunks-cache pods
  affinity: {}
  # -- Tolerations for chunks-cache pods
  tolerations: []
  # -- Pod Disruption Budget
  podDisruptionBudget: {}
  # -- The name of the PriorityClass for chunks-cache pods
  priorityClassName: null
  # -- Labels for chunks-cache pods
  podLabels: {}
  # -- Annotations for chunks-cache pods
  podAnnotations: {}
  # -- Management policy for chunks-cache pods
  podManagementPolicy: Parallel
  # -- Grace period to allow the chunks-cache to shutdown before it is killed
  terminationGracePeriodSeconds: 60

  # -- Stateful chunks-cache strategy
  statefulStrategy:
    type: RollingUpdate

  # -- Additional CLI args for chunks-cache
  extraArgs: []

  # -- Additional containers to be added to the chunks-cache pod.
  extraContainers: []

  # -- Resource requests and limits for the chunks-cache
  # By default a safe memory limit will be requested based on allocatedMemory value (floor (* 1.2 allocatedMemory)).
  resources: null

  # -- Service annotations and labels
  service:
    annotations: {}
    labels: {}

index-cache:
  # -- Specifies whether memcached based index-cache should be enabled
  enabled: false

  # -- Total number of index-cache replicas
  replicas: 1

  # -- Port of the index-cache service
  port: 11211

  # -- Amount of memory allocated to index-cache for object storage (in MB).
  allocatedMemory: 2048

  # -- Maximum item index-cache for memcached (in MB).
  maxItemMemory: 15

  # -- Extra init containers for index-cache pods
  initContainers: []

  # -- Annotations for the index-cache pods
  annotations: {}
  # -- Node selector for index-cache pods
  nodeSelector: {}
  # -- Affinity for index-cache pods
  affinity: {}
  # -- Tolerations for index-cache pods
  tolerations: []
  # -- Pod Disruption Budget
  podDisruptionBudget: {}
  # -- The name of the PriorityClass for index-cache pods
  priorityClassName: null
  # -- Labels for index-cache pods
  podLabels: {}
  # -- Annotations for index-cache pods
  podAnnotations: {}
  # -- Management policy for index-cache pods
  podManagementPolicy: Parallel
  # -- Grace period to allow the index-cache to shutdown before it is killed
  terminationGracePeriodSeconds: 60

  # -- Stateful index-cache strategy
  statefulStrategy:
    type: RollingUpdate

  # -- Additional CLI args for index-cache
  extraArgs: []

  # -- Additional containers to be added to the index-cache pod.
  extraContainers: []

  # -- Resource requests and limits for the index-cache
  # By default a safe memory limit will be requested based on allocatedMemory value (floor (* 1.2 allocatedMemory)).
  resources: null

  # -- Service annotations and labels
  service:
    annotations: {}
    labels: {}

metadata-cache:
  # -- Specifies whether memcached based metadata-cache should be enabled
  enabled: false

  # -- Total number of metadata-cache replicas
  replicas: 1

  # -- Port of the metadata-cache service
  port: 11211

  # -- Amount of memory allocated to metadata-cache for object storage (in MB).
  allocatedMemory: 512

  # -- Maximum item metadata-cache for memcached (in MB).
  maxItemMemory: 1

  # -- Extra init containers for metadata-cache pods
  initContainers: []

  # -- Annotations for the metadata-cache pods
  annotations: {}
  # -- Node selector for metadata-cache pods
  nodeSelector: {}
  # -- Affinity for metadata-cache pods
  affinity: {}
  # -- Tolerations for metadata-cache pods
  tolerations: []
  # -- Pod Disruption Budget
  podDisruptionBudget: {}
  # -- The name of the PriorityClass for metadata-cache pods
  priorityClassName: null
  # -- Labels for metadata-cache pods
  podLabels: {}
  # -- Annotations for metadata-cache pods
  podAnnotations: {}
  # -- Management policy for metadata-cache pods
  podManagementPolicy: Parallel
  # -- Grace period to allow the metadata-cache to shutdown before it is killed
  terminationGracePeriodSeconds: 60

  # -- Stateful metadata-cache strategy
  statefulStrategy:
    type: RollingUpdate

  # -- Additional CLI args for metadata-cache
  extraArgs: []

  # -- Additional containers to be added to the metadata-cache pod.
  extraContainers: []

  # -- Resource requests and limits for the metadata-cache
  # By default a safe memory limit will be requested based on allocatedMemory value (floor (* 1.2 allocatedMemory)).
  resources: null

  # -- Service annotations and labels
  service:
    annotations: {}
    labels: {}

results-cache:
  # -- Specifies whether memcached based results-cache should be enabled
  enabled: false

  # -- Total number of results-cache replicas
  replicas: 1

  # -- Port of the results-cache service
  port: 11211

  # -- Amount of memory allocated to results-cache for object storage (in MB).
  allocatedMemory: 512

  # -- Maximum item results-cache for memcached (in MB).
  maxItemMemory: 1

  # -- Extra init containers for results-cache pods
  initContainers: []

  # -- Annotations for the results-cache pods
  annotations: {}
  # -- Node selector for results-cache pods
  nodeSelector: {}
  # -- Affinity for results-cache pods
  affinity: {}
  # -- Tolerations for results-cache pods
  tolerations: []
  # -- Pod Disruption Budget
  podDisruptionBudget: {}
  # -- The name of the PriorityClass for results-cache pods
  priorityClassName: null
  # -- Labels for results-cache pods
  podLabels: {}
  # -- Annotations for results-cache pods
  podAnnotations: {}
  # -- Management policy for results-cache pods
  podManagementPolicy: Parallel
  # -- Grace period to allow the results-cache to shutdown before it is killed
  terminationGracePeriodSeconds: 60

  # -- Stateful results-cache strategy
  statefulStrategy:
    type: RollingUpdate

  # -- Additional CLI args for results-cache
  extraArgs: []

  # -- Additional containers to be added to the results-cache pod.
  extraContainers: []

  # -- Resource requests and limits for the results-cache
  # By default a safe memory limit will be requested based on allocatedMemory value (floor (* 1.2 allocatedMemory)).
  resources: null

  # -- Service annotations and labels
  service:
    annotations: {}
    labels: {}

minio:
  enabled: true
  accessKey: grafana-mimir
  buckets:
    - name: mimir-tsdb
      policy: none
      purge: false
    - name: mimir-ruler
      policy: none
      purge: false
    - name: enterprise-metrics-tsdb
      policy: none
      purge: false
    - name: enterprise-metrics-admin
      policy: none
      purge: false
    - name: enterprise-metrics-ruler
      policy: none
      purge: false
  persistence:
    size: 5Gi
  resources:
    requests:
      cpu: 100m
      memory: 128Mi
  secretKey: supersecret
  # Changed the mc config path to '/tmp' from '/etc' as '/etc' is only writable by root and OpenShift will not permit this.
  configPathmc: "/tmp/minio/mc/"

# Configuration for nginx gateway
nginx:
  # -- Specifies whether nginx should be enabled
  enabled: true
  # -- Number of replicas for nginx
  replicas: 1
  # -- Enable logging of 2xx and 3xx HTTP requests
  verboseLogging: true
  autoscaling:
    # -- Enable autoscaling for nginx
    enabled: false
    # -- Minimum autoscaling replicas for nginx
    minReplicas: 1
    # -- Maximum autoscaling replicas for nginx
    maxReplicas: 3
    # -- Target CPU utilisation percentage for nginx
    targetCPUUtilizationPercentage: 60
    # -- Target memory utilisation percentage for nginx
    targetMemoryUtilizationPercentage:
  # -- See `kubectl explain deployment.spec.strategy` for more,
  # ref: https://kubernetes.io/docs/concepts/workloads/controllers/deployment/#strategy
  deploymentStrategy:
    type: RollingUpdate
  image:
    # -- The Docker registry for nginx image
    registry: docker.io
    # -- The nginx image repository
    repository: nginxinc/nginx-unprivileged
    # -- The nginx image tag
    tag: 1.19-alpine
    # -- The nginx image pull policy
    pullPolicy: IfNotPresent
  # -- The name of the PriorityClass for nginx pods
  priorityClassName: null
  # -- Labels for nginx pods
  podLabels: {}
  # -- Annotations for nginx pods
  podAnnotations: {}
  # -- Pod Disruption Budget
  podDisruptionBudget: {}
  # -- Additional CLI args for nginx
  extraArgs: []
  # -- Environment variables to add to the nginx pods
  extraEnv: []
  # -- Environment variables from secrets or configmaps to add to the nginx pods
  extraEnvFrom: []
  # -- Volumes to add to the nginx pods
  extraVolumes: []
  # -- Volume mounts to add to the nginx pods
  extraVolumeMounts: []
  # -- The SecurityContext for nginx containers
  podSecurityContext:
    fsGroup: 101
    runAsGroup: 101
    runAsNonRoot: true
    runAsUser: 101
  # -- The SecurityContext for nginx containers
  containerSecurityContext:
    readOnlyRootFilesystem: true
    capabilities:
      drop:
        - ALL
    allowPrivilegeEscalation: false
  # -- Resource requests and limits for the nginx
  resources: {}
  # -- Grace period to allow the nginx to shutdown before it is killed
  terminationGracePeriodSeconds: 30
  # -- Affinity for nginx pods. Passed through `tpl` and, thus, to be configured as string
  # @default -- Hard node and soft zone anti-affinity
  affinity: |
    podAntiAffinity:
      preferredDuringSchedulingIgnoredDuringExecution:
        - weight: 100
          podAffinityTerm:
            labelSelector:
              matchExpressions:
                - key: component
                  operator: In
                  values:
                    - nginx
            topologyKey: failure-domain.beta.kubernetes.io/zone

  annotations: {}

  # -- Node selector for nginx pods
  nodeSelector: {}
  # -- Tolerations for nginx pods
  tolerations: []
  # Nginx service configuration
  service:
    # -- Port of the nginx service
    port: 80
    # -- Type of the nginx service
    type: ClusterIP
    # -- ClusterIP of the nginx service
    clusterIP: null
    # -- Node port if service type is NodePort
    nodePort: null
    # -- Load balancer IPO address if service type is LoadBalancer
    loadBalancerIP: null
    # -- Annotations for the nginx service
    annotations: {}
    # -- Labels for nginx service
    labels: {}
  # Ingress configuration
  ingress:
    # -- Specifies whether an ingress for the nginx should be created
    enabled: false
    # -- Ingress Class Name. MAY be required for Kubernetes versions >= 1.18
    # ingressClassName: nginx
    # -- Annotations for the nginx ingress
    annotations: {}
    # -- Hosts configuration for the nginx ingress
    hosts:
      - host: nginx.loki.example.com
        paths:
          - path: /
            # -- pathType (e.g. ImplementationSpecific, Prefix, .. etc.) might also be required by some Ingress Controllers
            # pathType: Prefix
    # -- TLS configuration for the nginx ingress
    tls:
      - secretName: loki-nginx-tls
        hosts:
          - nginx.loki.example.com
  # Basic auth configuration
  basicAuth:
    # -- Enables basic authentication for nginx
    enabled: false
    # -- The basic auth username for nginx
    username: null
    # -- The basic auth password for nginx
    password: null
    # -- Uses the specified username and password to compute a htpasswd using Sprig's `htpasswd` function.
    # The value is templated using `tpl`. Override this to use a custom htpasswd, e.g. in case the default causes
    # high CPU load.
    htpasswd: >-
      {{ htpasswd (required "'nginx.basicAuth.username' is required" .Values.nginx.basicAuth.username) (required "'nginx.basicAuth.password' is required" .Values.nginx.basicAuth.password) }}
    # -- Existing basic auth secret to use. Must contain '.htpasswd'
    existingSecret: null
  # Configures the readiness probe for nginx
  readinessProbe:
    httpGet:
      path: /
      port: http-metric
    initialDelaySeconds: 15
    timeoutSeconds: 1

  # -- Additional containers to be added to the nginx pod.
  extraContainers: []
  # - name: dnsmasq
  #   image: "janeczku/go-dnsmasq:release-1.0.7"
  #   imagePullPolicy: IfNotPresent
  #   args:
  #     - --listen
  #     - "127.0.0.1:8053"
  #     - --hostsfile=/etc/hosts
  #     - --enable-search
  #     - --verbose

  nginxConfig:
    # -- NGINX log format
    logFormat: |-
      main '$remote_addr - $remote_user [$time_local]  $status '
              '"$request" $body_bytes_sent "$http_referer" '
              '"$http_user_agent" "$http_x_forwarded_for"';
    # -- Allows appending custom configuration to the server block
    serverSnippet: ""
    # -- Allows appending custom configuration to the http block
    httpSnippet: ""
    # -- Allows to set a custom resolver
    resolver: null
    # -- Config file contents for Nginx. Passed through the `tpl` function to allow templating
    # @default -- See values.yaml
    file: |
      worker_processes  5;  ## Default: 1
      error_log  /dev/stderr;
      pid        /tmp/nginx.pid;
      worker_rlimit_nofile 8192;

      events {
        worker_connections  4096;  ## Default: 1024
      }

      http {
        client_body_temp_path /tmp/client_temp;
        proxy_temp_path       /tmp/proxy_temp_path;
        fastcgi_temp_path     /tmp/fastcgi_temp;
        uwsgi_temp_path       /tmp/uwsgi_temp;
        scgi_temp_path        /tmp/scgi_temp;

        default_type application/octet-stream;
        log_format   {{ .Values.nginx.nginxConfig.logFormat }}

        {{- if .Values.nginx.verboseLogging }}
        access_log   /dev/stderr  main;
        {{- else }}

        map $status $loggable {
          ~^[23]  0;
          default 1;
        }
        access_log   /dev/stderr  main  if=$loggable;
        {{- end }}

        sendfile     on;
        tcp_nopush   on;

        {{- if .Values.nginx.nginxConfig.resolver }}
        resolver {{ .Values.nginx.nginxConfig.resolver }};
        {{- else }}
        resolver {{ .Values.global.dnsService }}.{{ .Values.global.dnsNamespace }}.svc.{{ .Values.global.clusterDomain }};
        {{- end }}

        {{- with .Values.nginx.nginxConfig.httpSnippet }}
        {{ . | nindent 2 }}
        {{- end }}

        # Ensure that X-Scope-OrgID is always present, default to "anonymous" for backwards compatibility when multi-tenancy was turned off.
        map $http_x_scope_orgid $ensured_x_scope_orgid {
          default $http_x_scope_orgid;
          "" "anonymous";
        }

        server {
          listen 8080;

          {{- if .Values.nginx.basicAuth.enabled }}
          auth_basic           "Mimir";
          auth_basic_user_file /etc/nginx/secrets/.htpasswd;
          {{- end }}

          location = / {
            return 200 'OK';
            auth_basic off;
          }

          proxy_set_header X-Scope-OrgID $ensured_x_scope_orgid;

          # Distributor endpoints
          location /distributor {
            proxy_pass      http://{{ template "mimir.fullname" . }}-distributor-headless.{{ .Release.Namespace }}.svc.{{ .Values.global.clusterDomain }}:{{ include "mimir.serverHttpListenPort" . }}$request_uri;
          }
          location = /api/v1/push {
            proxy_pass      http://{{ template "mimir.fullname" . }}-distributor-headless.{{ .Release.Namespace }}.svc.{{ .Values.global.clusterDomain }}:{{ include "mimir.serverHttpListenPort" . }}$request_uri;
          }

          # Alertmanager endpoints
          location {{ template "mimir.alertmanagerHttpPrefix" . }} {
            proxy_pass      http://{{ template "mimir.fullname" . }}-alertmanager.{{ .Release.Namespace }}.svc.{{ .Values.global.clusterDomain }}:{{ include "mimir.serverHttpListenPort" . }}$request_uri;
          }
          location = /multitenant_alertmanager/status {
            proxy_pass      http://{{ template "mimir.fullname" . }}-alertmanager.{{ .Release.Namespace }}.svc.{{ .Values.global.clusterDomain }}:{{ include "mimir.serverHttpListenPort" . }}$request_uri;
          }
          location = /api/v1/alerts {
            proxy_pass      http://{{ template "mimir.fullname" . }}-alertmanager.{{ .Release.Namespace }}.svc.{{ .Values.global.clusterDomain }}:{{ include "mimir.serverHttpListenPort" . }}$request_uri;
          }

          # Ruler endpoints
          location {{ template "mimir.prometheusHttpPrefix" . }}/config/v1/rules {
            proxy_pass      http://{{ template "mimir.fullname" . }}-ruler.{{ .Release.Namespace }}.svc.{{ .Values.global.clusterDomain }}:{{ include "mimir.serverHttpListenPort" . }}$request_uri;
          }
          location {{ template "mimir.prometheusHttpPrefix" . }}/api/v1/rules {
            proxy_pass      http://{{ template "mimir.fullname" . }}-ruler.{{ .Release.Namespace }}.svc.{{ .Values.global.clusterDomain }}:{{ include "mimir.serverHttpListenPort" . }}$request_uri;
          }

          location {{ template "mimir.prometheusHttpPrefix" . }}/api/v1/alerts {
            proxy_pass      http://{{ template "mimir.fullname" . }}-ruler.{{ .Release.Namespace }}.svc.{{ .Values.global.clusterDomain }}:{{ include "mimir.serverHttpListenPort" . }}$request_uri;
          }
          location = /ruler/ring {
            proxy_pass      http://{{ template "mimir.fullname" . }}-ruler.{{ .Release.Namespace }}.svc.{{ .Values.global.clusterDomain }}:{{ include "mimir.serverHttpListenPort" . }}$request_uri;
          }

          # Rest of {{ template "mimir.prometheusHttpPrefix" . }} goes to the query frontend
          location {{ template "mimir.prometheusHttpPrefix" . }} {
            proxy_pass      http://{{ template "mimir.fullname" . }}-query-frontend.{{ .Release.Namespace }}.svc.{{ .Values.global.clusterDomain }}:{{ include "mimir.serverHttpListenPort" . }}$request_uri;
          }

          # Buildinfo endpoint can go to any component
          location = /api/v1/status/buildinfo {
            proxy_pass      http://{{ template "mimir.fullname" . }}-query-frontend.{{ .Release.Namespace }}.svc.{{ .Values.global.clusterDomain }}:{{ include "mimir.serverHttpListenPort" . }}$request_uri;
          }

          # Compactor endpoint for uploading blocks
          location /api/v1/upload/block/ {
            proxy_pass      http://{{ template "mimir.fullname" . }}-compactor.{{ .Release.Namespace }}.svc.{{ .Values.global.clusterDomain }}:{{ include "mimir.serverHttpListenPort" . }}$request_uri;
          }

          {{- with .Values.nginx.nginxConfig.serverSnippet }}
          {{ . | nindent 4 }}
          {{- end }}
        }
      }

##############################################################################
# The values in and after the `enterprise:` key configure the enterprise features
enterprise:
  # Enable enterprise features. License must be provided, nginx gateway is not installed, instead
  # the enterprise gateway is used.
  enabled: false

  # Whether to generate pre-2.0 Grafana Enterprise Metrics resource labels and selectors, or generate new Kubernetes standard selectors.
  # Rolling upgrade from version 1.7.x without downtime requires this setting to be true. Fresh installation or upgrade with downtime can set
  # it to false.
  legacyLabels: false

  # Container image settings for enterprise, note that pullPolicy and pullSecrets are set in top level .image
  image:
    repository: grafana/enterprise-metrics
    tag: v2.2.0

# In order to use Grafana Enterprise Metrics features, you will need to provide the contents of your Grafana Enterprise Metrics
# license, either by providing the contents of the license.jwt, or the name Kubernetes Secret that contains your license.jwt.
# To set the license contents, use the flag `--set-file 'license.contents=./license.jwt'`
# To use your own Kubernetes Secret, `--set license.external=true`.
license:
  contents: "NOTAVALIDLICENSE"
  external: false
  secretName: '{{ include "mimir.resourceName" (dict "ctx" . "component" "license") }}'

# Settings for the initial admin(istrator) token generator job. Can only be enabled if
# enterprise.enabled is true - requires license.
tokengenJob:
  enable: true
  extraArgs: {}
  env: []
  extraEnvFrom: []
  annotations: {}
  initContainers: []

# Settings for the admin_api service providing authentication and authorization service.
# Can only be enabled if enterprise.enabled is true - requires license.
admin_api:
  replicas: 1

  annotations: {}
  service:
    annotations: {}
    labels: {}

  initContainers: []

  strategy:
    type: RollingUpdate
    rollingUpdate:
      maxSurge: 0
      maxUnavailable: 1

  podLabels: {}
  podAnnotations: {}

  nodeSelector: {}
  affinity: {}

  # Pod Disruption Budget
  podDisruptionBudget: {}

  securityContext: {}

  # -- The SecurityContext for admin_api containers
  containerSecurityContext:
    readOnlyRootFilesystem: true

  extraArgs: {}

  persistence:
    subPath:

  readinessProbe:
    httpGet:
      path: /ready
      port: http-metrics
    initialDelaySeconds: 45

  resources:
    requests:
      cpu: 10m
      memory: 32Mi

  terminationGracePeriodSeconds: 60

  tolerations: []
  extraContainers: []
  extraVolumes: []
  extraVolumeMounts: []
  env: []
  extraEnvFrom: []

# Settings for the gateway service providing authentication and authorization via the admin_api.
# Can only be enabled if enterprise.enabled is true - requires license.
gateway:
  # If you want to use your own proxy URLs, set this to false.
  useDefaultProxyURLs: true
  replicas: 1

  annotations: {}
  service:
    annotations: {}
    labels: {}
    # -- If the port is left undefined, the service will listen on the same port as the pod
    port: null

  strategy:
    type: RollingUpdate
    rollingUpdate:
      maxSurge: 0
      maxUnavailable: 1

  podLabels: {}
  podAnnotations: {}

  # Pod Disruption Budget
  podDisruptionBudget: {}

  nodeSelector: {}
  affinity: {}

  securityContext: {}

   # -- The SecurityContext for gateway containers
  containerSecurityContext:
    readOnlyRootFilesystem: true

  initContainers: []

  extraArgs: {}

  persistence:
    subPath:

  readinessProbe:
    httpGet:
      path: /ready
      port: http-metrics
    initialDelaySeconds: 45

  resources:
    requests:
      cpu: 10m
      memory: 32Mi

  terminationGracePeriodSeconds: 60

  tolerations: []
  extraContainers: []
  extraVolumes: []
  extraVolumeMounts: []
  env: []
  extraEnvFrom: []

  # Ingress configuration
  ingress:
    # -- Specifies whether an ingress for the gateway should be created
    enabled: false
    # -- Ingress Class Name. MAY be required for Kubernetes versions >= 1.18
    # ingressClassName: gateway
    # -- Annotations for the gateway ingress
    annotations: {}
    # -- Hosts configuration for the gateway ingress
    hosts:
      - host: gateway.gem.example.com
        paths:
          - path: /
            # -- pathType (e.g. ImplementationSpecific, Prefix, .. etc.) might also be required by some Ingress Controllers
            # pathType: Prefix
    # -- TLS configuration for the gateway ingress
    tls:
      - secretName: gem-gateway-tls
        hosts:
          - gateway.gem.example.com

# Settings for the smoke-test job.
smoke_test:
  image:
    repository: grafana/mimir-continuous-test
<<<<<<< HEAD
    tag: r191-e11ac85
=======
    tag: 2.2.0
>>>>>>> b08de4e1
    pullPolicy: IfNotPresent
  tenantId: ''
  extraArgs: {}
  env: []
  extraEnvFrom: []
  annotations: {}
  initContainers: []

metaMonitoring:
  # ServiceMonitor configuration for monitoring Kubernetes Services with Prometheus Operator and/or Grafana Agent
  serviceMonitor:
    # -- If enabled, ServiceMonitor resources for Prometheus Operator are created
    enabled: false
    # -- To disable setting a 'cluster' label in metrics, set to 'null'.
    # To overwrite the 'cluster' label with your own value, set to a non-empty string.
    # Keep empty string "" to have the default value in the 'cluster' label, which is the helm release name for Mimir and the actual cluster name for Enterprise Metrics.
    clusterLabel: ""
    # -- Alternative namespace for ServiceMonitor resources
    # If left unset, the default is to install the ServiceMonitor resources in the namespace where the chart is installed, i.e. the namespace specified for the helm command.
    namespace: null
    # -- Namespace selector for ServiceMonitor resources
    # If left unset, the default is to select the namespace where the chart is installed, i.e. the namespace specified for the helm command.
    namespaceSelector: null
    # -- ServiceMonitor annotations
    annotations: {}
    # -- Additional ServiceMonitor labels
    labels: {}
    # -- ServiceMonitor scrape interval
    interval: null
    # -- ServiceMonitor scrape timeout in Go duration format (e.g. 15s)
    scrapeTimeout: null
    # -- ServiceMonitor relabel configs to apply to samples before scraping
    # https://github.com/prometheus-operator/prometheus-operator/blob/master/Documentation/api.md#relabelconfig
    relabelings: []
    # -- ServiceMonitor will use http by default, but you can pick https as well
    scheme: http
    # -- ServiceMonitor will use these tlsConfig settings to make the health check requests
    tlsConfig: null

  # metaMonitoringAgent configures the built in Grafana Agent that can scrape metrics and logs and send them to a local or remote destination
  grafanaAgent:
    # -- Controls whether to create PodLogs, MetricsInstance, LogsInstance, and GrafanaAgent CRs to scrape the
    # ServiceMonitors of the chart and ship metrics and logs to the remote endpoints below.
    # Note that you need to configure serviceMonitor in order to have some metrics available.
    enabled: false

    # -- Controls whether to install the Grafana Agent Operator and its CRDs.
    # Note that helm will not install CRDs if this flag is enabled during an upgrade.
    # In that case install the CRDs manually from https://github.com/grafana/agent/tree/main/production/operator/crds
    installOperator: false

    logs:
      # -- Default destination for logs. The config here is translated to Promtail client
      # configuration to write logs to this Loki-compatible remote. Optional.
      remote:
        # -- Full URL for Loki push endpoint. Usually ends in /loki/api/v1/push
        url: ''

        auth:
          # -- Used to set X-Scope-OrgID header on requests. Usually not used in combination with username and password.
          tenantId: ''

          # -- Basic authentication username. Optional.
          username: ''

          # -- The value under key passwordSecretKey in this secret will be used as the basic authentication password. Required only if passwordSecretKey is set.
          passwordSecretName: ''
          # -- The value under this key in passwordSecretName will be used as the basic authentication password. Required only if passwordSecretName is set.
          passwordSecretKey: ''

      # -- Client configurations for the LogsInstance that will scrape Mimir pods. Follows the format of .remote.
      additionalClientConfigs: []

    metrics:
      # -- Default destination for metrics. The config here is translated to remote_write
      # configuration to push metrics to this Prometheus-compatible remote. Optional.
      # Note that you need to configure serviceMonitor in order to have some metrics available.
      remote:
        # -- Full URL for Prometheus remote-write. Usually ends in /push
        url: ''

        # -- Used to add HTTP headers to remote-write requests.
        headers: {}
        auth:
          # -- Basic authentication username. Optional.
          username: ''

          # -- The value under key passwordSecretKey in this secret will be used as the basic authentication password. Required only if passwordSecretKey is set.
          passwordSecretName: ''
          # -- The value under this key in passwordSecretName will be used as the basic authentication password. Required only if passwordSecretName is set.
          passwordSecretKey: ''

      # -- Additional remote-write for the MetricsInstance that will scrape Mimir pods. Follows the format of .remote.
      additionalRemoteWriteConfigs: []

      scrapeK8s:
        # -- When grafanaAgent.enabled and serviceMonitor.enabled, controls whether to create ServiceMonitors CRs
        # for cadvisor, kubelet, and kube-state-metrics. The scraped metrics are reduced to those pertaining to
        # Mimir pods only.
        enabled: true

        # -- Controls service discovery of kube-state-metrics.
        kubeStateMetrics:
          namespace: kube-system
          labelSelectors:
            app.kubernetes.io/name: kube-state-metrics

    # -- Sets the namespace of the resources. Leave empty or unset to use the same namespace as the Helm release.
    namespace: ''

    # -- Labels to add to all monitoring.grafana.com custom resources.
    # Does not affect the ServiceMonitors for kubernetes metrics; use serviceMonitor.labels for that.
    labels: {}

    # -- Annotations to add to all monitoring.grafana.com custom resources.
    # Does not affect the ServiceMonitors for kubernetes metrics; use serviceMonitor.annotations for that.
    annotations: {}<|MERGE_RESOLUTION|>--- conflicted
+++ resolved
@@ -1794,11 +1794,7 @@
 smoke_test:
   image:
     repository: grafana/mimir-continuous-test
-<<<<<<< HEAD
-    tag: r191-e11ac85
-=======
     tag: 2.2.0
->>>>>>> b08de4e1
     pullPolicy: IfNotPresent
   tenantId: ''
   extraArgs: {}
