{
  "version": 1,
  "dependencies": [
    {
      "source": {
        "git": {
          "remote": "https://github.com/grafana/jsonnet-libs.git",
          "subdir": "grafana-builder"
        }
      },
<<<<<<< HEAD
      "version": "2e980525502eda008cfb88a5672bd70d7d411fda",
=======
      "version": "72c850dd4ca2a9bb7ee1c9fe17bb72d653df571a",
>>>>>>> 017a738e
      "sum": "TieGrr7GyKjURk1+wXHFpdoCiwNaIVfZvyc5mbI9OM0="
    },
    {
      "source": {
        "git": {
          "remote": "https://github.com/grafana/jsonnet-libs.git",
          "subdir": "mixin-utils"
        }
      },
      "version": "72c850dd4ca2a9bb7ee1c9fe17bb72d653df571a",
      "sum": "vzHAzFgkPo2hg4JJZb4dULQiFzhrqc3W2QUOHLSVQ9Q="
    }
  ],
  "legacyImports": false
}<|MERGE_RESOLUTION|>--- conflicted
+++ resolved
@@ -8,11 +8,7 @@
           "subdir": "grafana-builder"
         }
       },
-<<<<<<< HEAD
-      "version": "2e980525502eda008cfb88a5672bd70d7d411fda",
-=======
       "version": "72c850dd4ca2a9bb7ee1c9fe17bb72d653df571a",
->>>>>>> 017a738e
       "sum": "TieGrr7GyKjURk1+wXHFpdoCiwNaIVfZvyc5mbI9OM0="
     },
     {
